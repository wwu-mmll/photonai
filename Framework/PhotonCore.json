--- conflicted
+++ resolved
@@ -1,185 +1,182 @@
 {
-   "PretrainedCNNClassifier": [
-      "photon_core.PipelineWrapper.PretrainedCNNClassifier.PretrainedCNNClassifier",
-      "Estimator"
-   ],
-   "KerasDNNClassifier": [
-      "photon_core.PipelineWrapper.KerasDNNClassifier.KerasDNNClassifier",
-      "Estimator"
-   ],
-   "CNN1d": [
-      "photon_core.PipelineWrapper.CNN1d.CNN1d",
-      "Estimator"
-   ],
-   "rl_cnn": [
-      "photon_core.PipelineWrapper.RLCNN.RLCNN",
-      "Estimator"
-   ],
-   "pca": [
-      "sklearn.decomposition.PCA",
-      "Transformer"
-   ],
-   "KNeighborsRegressor": [
-      "sklearn.neighbors.KNeighborsRegressor",
-      "Estimator"
-   ],
-   "RandomForestRegressor": [
-      "sklearn.ensemble.RandomForestRegressor",
-      "Estimator"
-   ],
-   "RandomForestClassifier":[
-      "sklearn.ensemble.RandomForestClassifier",
-      "Estimator"
-   ],
-   "KerasDNNRegressor": [
-      "photon_core.PipelineWrapper.KerasDNNRegressor.KerasDNNRegressor",
-      "Estimator"
-   ],
-   "logistic": [
-      "sklearn.linear_model.LogisticRegression",
-      "Estimator"
-   ],
-   "wrapper_model": [
-      "photon_core.PipelineWrapper.WrapperModel.WrapperModel",
-      "Estimator"
-   ],
-   "f_classif_select_percentile": [
-      "photon_core.PipelineWrapper.FeatureSelection.FClassifSelectPercentile",
-      "Transformer"
-   ],
-   "SelectPercentile": [
-      "sklearn.feature_selection.SelectPercentile",
-      "Transformer"
-   ],
-   "SVR": [
-      "sklearn.svm.SVR",
-      "Estimator"
-   ],
-   "f_regression_select_percentile": [
-      "photon_core.PipelineWrapper.FeatureSelection.FRegressionSelectPercentile",
-      "Transformer"
-   ],
-   "mi_regression_select_percentile":[
-      "photon_core.PipelineWrapper.FeatureSelection.MIRegressionSelectPercentile",
-      "Transformer"
-   ],
-   "mi_classif_select_percentile":[
-      "photon_core.PipelineWrapper.FeatureSelection.MIClassifSelectPercentile",
-      "Transformer"
-   ],
-   "chi2_classif_select_kbest":[
-      "photon_core.PipelineWrapper.FeatureSelection.Chi2KBest",
-      "Transformer"
-   ],
-   "logistic_gwas_fs":[
-      "photon_core.PipelineWrapper.FeatureSelection.LogisticGWASFeatureSelection",
-      "Transformer"
-   ],
-   "svc": [
-      "sklearn.svm.SVC",
-      "Estimator"
-   ],
-   "SourceSplitter": [
-      "photon_core.PipelineWrapper.SourceSplitter.SourceSplitter",
-      "Transformer"
-   ],
-   "py_esn_c": [
-      "photon_core.PipelineWrapper.PyESNWrapper.PyESNClassifier",
-      "Estimator"
-   ],
-   "ae_pca": [
-      "photon_core.PipelineWrapper.PCA_AE_Wrapper.PCA_AE_Wrapper",
-      "Transformer"
-   ],
-   "test_wrapper": [
-      "photon_core.PipelineWrapper.TestWrapper.WrapperTestElement",
-      "Estimator"
-   ],
-   "standard_scaler": [
-      "sklearn.preprocessing.StandardScaler",
-      "Transformer"
-   ],
-   "DecisionTreeRegressor": [
-      "sklearn.tree.DecisionTreeRegressor",
-      "Estimator"
-   ],
-   "DecisionTreeClassifier": [
-      "sklearn.tree.DecisionTreeClassifier",
-      "Estimator"
-   ],
-   "SiameseDNNClassifier": [
-      "photon_core.PipelineWrapper.SiameseDNNClassifier.SiameseDNNClassifier",
-      "Estimator"
-   ],
-   "dnn": [
-      "photon_core.PipelineWrapper.TFDNNClassifier.TFDNNClassifier",
-      "Estimator"
-   ],
-   "knn": [
-      "sklearn.neighbors.KNeighborsClassifier",
-      "Estimator"
-   ],
-   "py_esn_r": [
-      "photon_core.PipelineWrapper.PyESNWrapper.PyESNRegressor",
-      "Estimator"
-   ],
-   "f_classif_select_p_value": [
-      "photon_core.PipelineWrapper.FeatureSelection.FRegressionFilterPValue",
-      "Transformer"
-   ],
-   "pearson_feature_selector": [
-      "photon_core.PipelineWrapper.FeatureSelection.PearsonFeatureSelector",
-      "Transformer"
-   ],
-   "KerasDNNMultiOutput": [
-      "photon_core.PipelineWrapper.KerasDNNMultiOutput.KerasDNNMultiOutput",
-      "Estimator"
-   ],
-   "interaction_terms": [
-      "sklearn.preprocessing.PolynomialFeatures",
-      "Transformer"
-   ],
-   "CategorialANOVASelectPercentile": [
-      "photon_core.PipelineWrapper.FeatureSelection.AnovaSelectPercentile",
-      "Transformer"
-   ],
-   "ZeroVarianceFilter": [
-      "sklearn.feature_selection.VarianceThreshold",
-      "Transformer"
-   ],
-   "OneClassSVM": [
-      "sklearn.svm.OneClassSVM",
-      "Estimator"
-   ],
-<<<<<<< HEAD
-   "BioCorex": [
-      "photon_core.PipelineWrapper.BioCorex.BioCorex",
-      "Transformer"
-   ],
-   "PhotonPCA": [
-      "photon_core.PipelineWrapper.PhotonPCA.PhotonPCA",
-      "Transformer"
-   ],
-   "SimpleAutoencoder": [
-      "photon_core.PipelineWrapper.KerasAutoencoder.SimpleAutoencoder",
-      "Estimator"
-   ],
-   "Imputer": [
-      "sklearn.preprocessing.Imputer",
-      "Transformer"
-   ],
-   "PhotonOneClassSVM": [
-      "photon_core.PipelineWrapper.PhotonOneClassSVM.PhotonOneClassSVM",
-      "Estimator"
-=======
-   "SelectModelWrapper": [
-      "photon_core.PipelineWrapper.FeatureSelection.ModelSelector",
-      "Transformer"
-   ],
-   "ImbalancedDataTransform": [
-      "photon_core.PipelineWrapper.ImbalancedWrapper.ImbalancedDataTransform",
-      "Transformer"
->>>>>>> 08c1bc98
-   ]
-
+  "PretrainedCNNClassifier": [
+    "photon_core.PipelineWrapper.PretrainedCNNClassifier.PretrainedCNNClassifier",
+    "Estimator"
+  ],
+  "KerasDNNClassifier": [
+    "photon_core.PipelineWrapper.KerasDNNClassifier.KerasDNNClassifier",
+    "Estimator"
+  ],
+  "CNN1d": [
+    "photon_core.PipelineWrapper.CNN1d.CNN1d",
+    "Estimator"
+  ],
+  "rl_cnn": [
+    "photon_core.PipelineWrapper.RLCNN.RLCNN",
+    "Estimator"
+  ],
+  "pca": [
+    "sklearn.decomposition.PCA",
+    "Transformer"
+  ],
+  "KNeighborsRegressor": [
+    "sklearn.neighbors.KNeighborsRegressor",
+    "Estimator"
+  ],
+  "RandomForestRegressor": [
+    "sklearn.ensemble.RandomForestRegressor",
+    "Estimator"
+  ],
+  "RandomForestClassifier": [
+    "sklearn.ensemble.RandomForestClassifier",
+    "Estimator"
+  ],
+  "KerasDNNRegressor": [
+    "photon_core.PipelineWrapper.KerasDNNRegressor.KerasDNNRegressor",
+    "Estimator"
+  ],
+  "logistic": [
+    "sklearn.linear_model.LogisticRegression",
+    "Estimator"
+  ],
+  "wrapper_model": [
+    "photon_core.PipelineWrapper.WrapperModel.WrapperModel",
+    "Estimator"
+  ],
+  "f_classif_select_percentile": [
+    "photon_core.PipelineWrapper.FeatureSelection.FClassifSelectPercentile",
+    "Transformer"
+  ],
+  "SelectPercentile": [
+    "sklearn.feature_selection.SelectPercentile",
+    "Transformer"
+  ],
+  "SVR": [
+    "sklearn.svm.SVR",
+    "Estimator"
+  ],
+  "f_regression_select_percentile": [
+    "photon_core.PipelineWrapper.FeatureSelection.FRegressionSelectPercentile",
+    "Transformer"
+  ],
+  "mi_regression_select_percentile": [
+    "photon_core.PipelineWrapper.FeatureSelection.MIRegressionSelectPercentile",
+    "Transformer"
+  ],
+  "mi_classif_select_percentile": [
+    "photon_core.PipelineWrapper.FeatureSelection.MIClassifSelectPercentile",
+    "Transformer"
+  ],
+  "chi2_classif_select_kbest": [
+    "photon_core.PipelineWrapper.FeatureSelection.Chi2KBest",
+    "Transformer"
+  ],
+  "logistic_gwas_fs": [
+    "photon_core.PipelineWrapper.FeatureSelection.LogisticGWASFeatureSelection",
+    "Transformer"
+  ],
+  "svc": [
+    "sklearn.svm.SVC",
+    "Estimator"
+  ],
+  "SourceSplitter": [
+    "photon_core.PipelineWrapper.SourceSplitter.SourceSplitter",
+    "Transformer"
+  ],
+  "py_esn_c": [
+    "photon_core.PipelineWrapper.PyESNWrapper.PyESNClassifier",
+    "Estimator"
+  ],
+  "ae_pca": [
+    "photon_core.PipelineWrapper.PCA_AE_Wrapper.PCA_AE_Wrapper",
+    "Transformer"
+  ],
+  "test_wrapper": [
+    "photon_core.PipelineWrapper.TestWrapper.WrapperTestElement",
+    "Estimator"
+  ],
+  "standard_scaler": [
+    "sklearn.preprocessing.StandardScaler",
+    "Transformer"
+  ],
+  "DecisionTreeRegressor": [
+    "sklearn.tree.DecisionTreeRegressor",
+    "Estimator"
+  ],
+  "DecisionTreeClassifier": [
+    "sklearn.tree.DecisionTreeClassifier",
+    "Estimator"
+  ],
+  "SiameseDNNClassifier": [
+    "photon_core.PipelineWrapper.SiameseDNNClassifier.SiameseDNNClassifier",
+    "Estimator"
+  ],
+  "dnn": [
+    "photon_core.PipelineWrapper.TFDNNClassifier.TFDNNClassifier",
+    "Estimator"
+  ],
+  "knn": [
+    "sklearn.neighbors.KNeighborsClassifier",
+    "Estimator"
+  ],
+  "py_esn_r": [
+    "photon_core.PipelineWrapper.PyESNWrapper.PyESNRegressor",
+    "Estimator"
+  ],
+  "f_classif_select_p_value": [
+    "photon_core.PipelineWrapper.FeatureSelection.FRegressionFilterPValue",
+    "Transformer"
+  ],
+  "pearson_feature_selector": [
+    "photon_core.PipelineWrapper.FeatureSelection.PearsonFeatureSelector",
+    "Transformer"
+  ],
+  "KerasDNNMultiOutput": [
+    "photon_core.PipelineWrapper.KerasDNNMultiOutput.KerasDNNMultiOutput",
+    "Estimator"
+  ],
+  "interaction_terms": [
+    "sklearn.preprocessing.PolynomialFeatures",
+    "Transformer"
+  ],
+  "CategorialANOVASelectPercentile": [
+    "photon_core.PipelineWrapper.FeatureSelection.AnovaSelectPercentile",
+    "Transformer"
+  ],
+  "ZeroVarianceFilter": [
+    "sklearn.feature_selection.VarianceThreshold",
+    "Transformer"
+  ],
+  "OneClassSVM": [
+    "sklearn.svm.OneClassSVM",
+    "Estimator"
+  ],
+  "BioCorex": [
+    "photon_core.PipelineWrapper.BioCorex.BioCorex",
+    "Transformer"
+  ],
+  "PhotonPCA": [
+    "photon_core.PipelineWrapper.PhotonPCA.PhotonPCA",
+    "Transformer"
+  ],
+  "SimpleAutoencoder": [
+    "photon_core.PipelineWrapper.KerasAutoencoder.SimpleAutoencoder",
+    "Estimator"
+  ],
+  "Imputer": [
+    "sklearn.preprocessing.Imputer",
+    "Transformer"
+  ],
+  "PhotonOneClassSVM": [
+    "photon_core.PipelineWrapper.PhotonOneClassSVM.PhotonOneClassSVM",
+    "Estimator"
+  ],
+  "SelectModelWrapper": [
+    "photon_core.PipelineWrapper.FeatureSelection.ModelSelector",
+    "Transformer"
+  ],
+  "ImbalancedDataTransform": [
+    "photon_core.PipelineWrapper.ImbalancedWrapper.ImbalancedDataTransform",
+    "Transformer"
+  ]
 }