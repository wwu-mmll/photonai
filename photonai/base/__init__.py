""" PHOTON Base Classes enabling the nested-cross-validated hyperparameter search."""

from .hyperpipe import Hyperpipe, OutputSettings
<<<<<<< HEAD
from .photon_elements import Stack, Switch, Branch, DataFilter, CallbackElement, PhotonNative, Preprocessing, \
    PipelineElement
from .registry.registry import PhotonRegistry
=======
from .photon_elements import Stack, Switch, Branch, \
    DataFilter, CallbackElement, PhotonNative, Preprocessing, PipelineElement
from .registry.registry import PhotonRegistry

# __all__ = ("Hyperpipe",
#            "PipelineElement",
#            "Switch",
#            "Stack",
#            "Branch",
#            "OutputSettings",
#            "ImbalancedDataTransform",
#            "BaseModelWrapper")
>>>>>>> d1d6ef29
<|MERGE_RESOLUTION|>--- conflicted
+++ resolved
@@ -1,21 +1,6 @@
 """ PHOTON Base Classes enabling the nested-cross-validated hyperparameter search."""
 
 from .hyperpipe import Hyperpipe, OutputSettings
-<<<<<<< HEAD
-from .photon_elements import Stack, Switch, Branch, DataFilter, CallbackElement, PhotonNative, Preprocessing, \
-    PipelineElement
-from .registry.registry import PhotonRegistry
-=======
 from .photon_elements import Stack, Switch, Branch, \
     DataFilter, CallbackElement, PhotonNative, Preprocessing, PipelineElement
-from .registry.registry import PhotonRegistry
-
-# __all__ = ("Hyperpipe",
-#            "PipelineElement",
-#            "Switch",
-#            "Stack",
-#            "Branch",
-#            "OutputSettings",
-#            "ImbalancedDataTransform",
-#            "BaseModelWrapper")
->>>>>>> d1d6ef29
+from .registry.registry import PhotonRegistry