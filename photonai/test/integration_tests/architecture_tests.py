--- conflicted
+++ resolved
@@ -57,11 +57,7 @@
     def create_hyperpipes(metrics: list = None, inner_cv=KFold(n_splits=3, shuffle=True, random_state=42),
                           outer_cv=ShuffleSplit(n_splits=1, test_size=.2),
                           plots: bool = False, optimizer: str = 'random_grid_search',
-<<<<<<< HEAD
-                          optimizer_params={'k': 15}, eval_final_performance: bool = True,
-=======
                           optimizer_params: dict = {'k': 10}, eval_final_performance: bool = True,
->>>>>>> 02cb35de
                           performance_constraints: list = None):
 
         pipe = Hyperpipe(name="architecture_test_pipe",
