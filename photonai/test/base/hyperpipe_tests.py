--- conflicted
+++ resolved
@@ -1,4 +1,3 @@
-
 import os
 import unittest
 import numpy as np
@@ -6,28 +5,22 @@
 
 from sklearn.datasets import load_breast_cancer
 from sklearn.model_selection import KFold
-<<<<<<< HEAD
-
-from photonai.base import PipelineElement, Hyperpipe, OutputSettings, Preprocessing, CallbackElement, Branch, Stack
-from photonai.optimization import IntegerRange, Categorical
-=======
 from sklearn.decomposition.pca import PCA
 from sklearn.ensemble import RandomForestClassifier
 from sklearn.preprocessing import StandardScaler
 from sklearn.pipeline import Pipeline as SKLPipeline
 from sklearn.dummy import DummyRegressor, DummyClassifier
 
-from photonai.base import PipelineElement, Hyperpipe, OutputSettings, Preprocessing, CallbackElement, Switch, Stack, Branch
-from photonai.optimization import IntegerRange
-from photonai.test.base.photon_pipeline_tests import DummyYAndCovariatesTransformer
->>>>>>> 9cbb68bd
+from photonai.base import PipelineElement, Hyperpipe, OutputSettings, Preprocessing, CallbackElement, Branch, Stack, Switch
+from photonai.optimization import IntegerRange, Categorical
 from photonai.test.PhotonBaseTest import PhotonBaseTest
-from photonai.test.base.dummy_elements import DummyTransformer
 from photonai.test.base.photon_elements_tests import elements_to_dict
 from photonai.neuro import NeuroBranch
 from photonai.processing.results_structure import MDBConfig, MDBFoldMetric, FoldOperations, \
     MDBInnerFold, MDBOuterFold, MDBScoreInformation, MDBDummyResults, MDBHyperpipe
 from photonai.processing.results_handler import ResultsHandler
+from photonai.test.base.photon_pipeline_tests import DummyYAndCovariatesTransformer
+from photonai.test.base.dummy_elements import DummyTransformer
 
 
 class HyperpipeTests(PhotonBaseTest):
@@ -199,7 +192,6 @@
 
         preproc = Preprocessing()
         preproc += PipelineElement('LabelEncoder')
-<<<<<<< HEAD
 
         # BRANCH WITH QUANTILTRANSFORMER AND DECISIONTREECLASSIFIER
         tree_qua_branch = Branch('tree_branch')
@@ -223,17 +215,10 @@
         my_pipe += PipelineElement('LogisticRegression', solver='lbfgs')
 
         pipe_copy = my_pipe.copy_me()
-=======
-        self.hyperpipe += preproc
-        self.hyperpipe.name = "hyperpipe"
-        self.hyperpipe.output_settings.project_folder = os.path.join(self.tmp_folder_path, "optimum_pipypipe")
-        pipe_copy = self.hyperpipe.copy_me()
->>>>>>> 9cbb68bd
         pipe_copy.output_settings.save_output = False
         pipe_copy.fit(self.__X, self.__y)
-        self.assertIsNone(self.hyperpipe.output_settings.results_folder)
-
-<<<<<<< HEAD
+        self.assertFalse(os.path.exists("./tmp/optimum_pipypipe/hyperpipe_results/"))
+
         my_pipe.fit(self.__X, self.__y)
         self.assertTrue(os.path.exists("./tmp/optimum_pipypipe/hyperpipe_results/photon_best_model.photon"))
 
@@ -243,14 +228,6 @@
         y_pred_loaded = loaded_optimum_pipe.predict(self.__X)
         y_pred = my_pipe.optimum_pipe.predict(self.__X)
         np.testing.assert_array_equal(y_pred_loaded, y_pred)
-=======
-        self.hyperpipe.fit(self.__X, self.__y)
-        best_model = os.path.join(self.hyperpipe.output_settings.results_folder, "photon_best_model.photon")
-        self.assertTrue(os.path.exists(best_model))
-
-        # check if load_optimum_pipe also works
-        optimum_pipe = Hyperpipe.load_optimum_pipe(best_model)
-        self.recursive_assertion(elements_to_dict(optimum_pipe), elements_to_dict(self.hyperpipe.optimum_pipe))
 
     def test_dummy_estimator_preparation(self):
 
@@ -467,5 +444,4 @@
 
         best_config_outer_folds = my_pipe_optimizer.get_optimum_config_outer_folds(outer_fold_list)
         self.assertEqual(best_config_outer_folds.best_config_score.validation.metrics['balanced_accuracy'], 0.99)
-        self.assertIs(best_config_outer_folds, outer_fold_list[5].best_config)
->>>>>>> 9cbb68bd
+        self.assertIs(best_config_outer_folds, outer_fold_list[5].best_config)