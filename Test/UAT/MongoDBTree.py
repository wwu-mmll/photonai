--- conflicted
+++ resolved
@@ -25,23 +25,16 @@
                     metrics=['accuracy', 'precision', 'recall', "f1_score"], logging=False, eval_final_performance=True, verbose=2)
 
 manager.add(PipelineElement.create('standard_scaler', test_disabled=True))
-<<<<<<< HEAD
 manager += PipelineElement.create('pca', hyperparameters={'n_components': [None, 1, 10000]})
-=======
 # tmp_lasso = Lasso()
 # manager.add(PipelineElement.create('SelectModelWrapper', estimator_obj=tmp_lasso))
->>>>>>> ac220dcb
+
 svm = PipelineElement.create('svc', hyperparameters={'C': [0.5, 1], 'kernel': ['linear']})
 manager.add(svm)
 manager.fit(X, y)
 
 #  -----------> Result Tree generated ------------------- #
 result_tree = manager.result_tree
-<<<<<<< HEAD
-
-=======
-#
->>>>>>> ac220dcb
 # result_tree.write_to_db()
 
 # THE END
