--- conflicted
+++ resolved
@@ -1,11 +1,6 @@
 """ PHOTON Base Classes enabling the nested-cross-validated hyperparameter search."""
 
 from .hyperpipe import Hyperpipe, OutputSettings
-<<<<<<< HEAD
-from .photon_elements import Stack, Switch, Branch, \
-    DataFilter, CallbackElement, PhotonNative, Preprocessing, PipelineElement
-=======
 from .photon_elements import Stack, Switch, Branch, DataFilter, CallbackElement, PhotonNative, Preprocessing, \
     PipelineElement, ParallelBranch
->>>>>>> 0b43222d
 from .registry.registry import PhotonRegistry