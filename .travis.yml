os: linux
dist: bionic
language: python
python:
  - "3.7"
# command to install dependencies
services:
  - docker
before_install:
  - docker pull mongo:latest
  - docker run -d -p 27017-27019:27017-27019 --name mongodb mongo
install:
  - sudo apt-get update
  - sudo apt-get -y install gfortran swig
  - python setup.py egg_info
  - pip install -r photonai.egg-info/requires.txt
  - pip install -r photonai/optimization/smac/smac_requirements.txt
  - pip install tensorflow
  - pip install pytest
  - pip install pytest-cov
  - pip install coveralls
<<<<<<< HEAD
#  - coverage run --source=photonai pytest test/
=======

>>>>>>> 4b44e162
# command to run tests
script:
  - PYTHONPATH=./ pytest ./test --cov=./photonai
after_success:
  - coveralls<|MERGE_RESOLUTION|>--- conflicted
+++ resolved
@@ -19,11 +19,7 @@
   - pip install pytest
   - pip install pytest-cov
   - pip install coveralls
-<<<<<<< HEAD
-#  - coverage run --source=photonai pytest test/
-=======
 
->>>>>>> 4b44e162
 # command to run tests
 script:
   - PYTHONPATH=./ pytest ./test --cov=./photonai
