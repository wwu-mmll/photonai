import datetime
import importlib
import importlib.util
import inspect
import logging
import os
import pickle
import re
import shutil
import traceback
import zipfile
from copy import deepcopy
from typing import Optional, List, Union
import warnings

import dask
import numpy as np
import pandas as pd
from bson.objectid import ObjectId
from dask.distributed import Client
from sklearn.base import BaseEstimator
from sklearn.dummy import DummyClassifier, DummyRegressor
import joblib
from sklearn.model_selection._split import BaseCrossValidator, BaseShuffleSplit, _RepeatedSplits
from photonai.__init__ import __version__
from photonai.base.cache_manager import CacheManager
from photonai.base.photon_elements import Stack, Switch, Preprocessing, CallbackElement, Branch, PipelineElement, \
    PhotonNative
from photonai.base.photon_pipeline import PhotonPipeline
from photonai.base.json_transformer import JsonTransformer
from photonai.optimization import FloatRange
from photonai.photonlogger.logger import logger
from photonai.processing import ResultsHandler
from photonai.optimization.optimization_info import Optimization
from photonai.processing.metrics import Scorer
from photonai.processing.outer_folds import OuterFoldManager
from photonai.processing.photon_folds import FoldInfo
from photonai.processing.results_structure import MDBHyperpipe, MDBHyperpipeInfo, MDBDummyResults, MDBHelper, \
     MDBConfig, MDBOuterFold


class OutputSettings:
    """
    Configuration class that specifies the format in which
    the results are saved. Results can be saved to a MongoDB
    or a simple son-file. You can also choose whether to save
    predictions and/or feature importances.
    """
    def __init__(self,
                 mongodb_connect_url: str = None,
                 save_output: bool = True,
                 overwrite_results: bool = False,
                 generate_best_model: bool = True,
                 user_id: str = '',
                 wizard_object_id: str = '',
                 wizard_project_name: str = '',
                 project_folder: str = ''):
        """
        Initialize the object.

        Parameters:
            mongodb_connect_url:
                Valid mongodb connection url that specifies a database for storing the results.

            save_output:
                Controls the general saving of the results.

            overwrite_results:
                Allows overwriting the results folder if it already exists.

            generate_best_model:
                Determines whether an optimum_pipe should be created and fitted.
                If False, no dependent files are created.

            user_id:
               The user name of the according PHOTONAI Wizard login.

            wizard_object_id:
               The object id to map the designed pipeline in the PHOTONAI Wizard
               to the results in the PHOTONAI CORE Database.

            wizard_project_name:
               How the project is titled in the PHOTONAI Wizard.

            project_folder:
                Deprecated Parameter - transferred to Hyperpipe.
        """
        if project_folder:
            msg = "Deprecated: The parameter 'project_folder' was moved to the Hyperpipe. " \
                  "Please use Hyperpipe(..., project_folder='')."
            logger.error(msg)
            raise DeprecationWarning(msg)
        self.mongodb_connect_url = mongodb_connect_url
        self.overwrite_results = overwrite_results

        self.user_id = user_id
        self.wizard_object_id = wizard_object_id
        self.wizard_project_name = wizard_project_name

        self.generate_best_model = generate_best_model
        self.save_output = save_output
        self.save_predictions_from_best_config_inner_folds = None

        self.verbosity = 0
        self.results_folder = ''
        self.project_folder = ''
        self.log_file = ''
        self.logging_file_handler = None

    # this is only allowed from hyperpipe
    def set_project_folder(self, project_folder):
        self.project_folder = project_folder
        self.initialize_log_file()

    @property
    def setup_error_file(self):
        if self.project_folder:
            return os.path.join(self.project_folder, 'photon_setup_errors.log')
        else:
            return ""

    def initialize_log_file(self):
        self.log_file = self.setup_error_file

    def update_settings(self, name, timestamp):

        if self.save_output:
            if not os.path.exists(self.project_folder):
                os.makedirs(self.project_folder)

            # Todo: give rights to user if this is done by docker container
            if self.overwrite_results:
                self.results_folder = os.path.join(self.project_folder, name + '_results')
            else:
                self.results_folder = os.path.join(self.project_folder, name + '_results_' + timestamp)

            logger.info("Output Folder: " + self.results_folder)

            if not os.path.exists(self.results_folder):
                os.makedirs(self.results_folder)

            if os.path.basename(self.log_file) == "photon_setup_errors.log":
                self.log_file = 'photon_output.log'
            self.log_file = self._add_timestamp(self.log_file)
            self.set_log_file()

        # if we made it here, there should be no further setup errors, every error that comes
        # now can go to the standard logger instance
        if os.path.isfile(self.setup_error_file):
            os.remove(self.setup_error_file)

    def _add_timestamp(self, file):
        return os.path.join(self.results_folder, os.path.basename(file))

    def _get_log_level(self):
        if self.verbosity == 0:
            level = 25
        elif self.verbosity == 1:
            level = logging.INFO  # 20
        elif self.verbosity == 2:
            level = logging.DEBUG  # 10
        else:
            level = logging.WARN  # 30
        return level

    def set_log_file(self):
        logfile_directory = os.path.dirname(self.log_file)
        if not os.path.exists(logfile_directory):
            os.makedirs(logfile_directory)
        if self.logging_file_handler is None:
            self.logging_file_handler = logging.FileHandler(self.log_file)
            self.logging_file_handler.setLevel(self._get_log_level())
            logger.addHandler(self.logging_file_handler)
        else:
            self.logging_file_handler.close()
            self.logging_file_handler.baseFilename = self.log_file

    def set_log_level(self):
        verbose_num = self._get_log_level()
        logger.setLevel(verbose_num)
        for handler in logger.handlers:
            handler.setLevel(verbose_num)


class Hyperpipe(BaseEstimator):
    """The PHOTONAI Hyperpipe class enables you to
    create a custom pipeline. In addition it defines
    the relevant analysis’ parameters such as the
    cross-validation scheme, the hyperparameter optimization
    strategy, and the performance metrics of interest.

    So called PHOTONAI PipelineElements can be added to
    the Hyperpipe, each of them being a data-processing
    method or a learning algorithm. By choosing and
    combining data-processing methods and algorithms
    and arranging them with the PHOTONAI classes, both
    simple and complex pipeline architectures can be designed rapidly.

    The PHOTONAI Hyperpipe automatizes the nested training,
    test and hyperparameter optimization procedures.

    The Hyperpipe monitors:

    - the nested-cross-validated training
        and test procedure,
    - communicates with the hyperparameter optimization
        strategy,
    - streams information between the pipeline elements,
    - logs all results obtained and evaluates the performance.
    - guides the hyperparameter optimization process by
        a so-called best config metric which is used to select
        the best performing hyperparameter configuration.

    Attributes:
        optimum_pipe (PhotonPipeline):
            An sklearn pipeline object that is fitted to the training data
            according to the best hyperparameter configuration found.
            Currently, we don't create an ensemble of all best hyperparameter
            configs over all folds. We find the best config by comparing
            the test error across outer folds. The hyperparameter config of the best
            fold is used as the optimal model and is then trained on the complete set.

        best_config (dict):
            Dictionary containing the hyperparameters of the
            best configuration. Contains the parameters in the sklearn
            interface of model_name__parameter_name: parameter value.

        results (MDBHyperpipe):
            Object containing all information about the for the
            performed hyperparameter search. Holds the training and test
            metrics for all outer folds, inner folds
            and configurations, as well as additional information.

        elements (list):
            Contains `all PipelineElement or Hyperpipe
            objects that are added to the pipeline.

    Example:
        ``` python
        from photonai.base import Hyperpipe, PipelineElement
        from photonai.optimization import FloatRange
        from sklearn.model_selection import ShuffleSplit, KFold
        from sklearn.datasets import load_breast_cancer

        X, y = load_breast_cancer(return_X_y=True)

        hyperpipe = Hyperpipe('myPipe',
                              optimizer='timeboxed_random_grid_search',
                              optimizer_params={'limit_in_minutes': 2},
                              outer_cv=ShuffleSplit(test_size=0.2, n_splits=3),
                              inner_cv=KFold(n_splits=10, shuffle=True),
                              metrics=['accuracy', 'precision', 'recall', "f1_score"],
                              best_config_metric='accuracy',
                              eval_final_performance=True,
                              verbosity=0)

        hyperpipe += PipelineElement("SVC", hyperparameters={"C": FloatRange(1, 100)})

        hyperpipe.fit(X, y)
        ```

    """
    def __init__(self, name: Optional[str],
                 inner_cv: Union[BaseCrossValidator, BaseShuffleSplit, _RepeatedSplits] = None,
                 outer_cv: Union[BaseCrossValidator, BaseShuffleSplit, _RepeatedSplits, None] = None,
                 optimizer: str = 'grid_search',
                 optimizer_params: dict = None,
                 metrics: Optional[List[Union[Scorer.Metric_Type, str]]] = None,
                 best_config_metric: Optional[Union[Scorer.Metric_Type, str]] = None,
                 use_test_set: bool = True,
                 test_size: float = 0.2,
                 project_folder: str = '',
                 calculate_metrics_per_fold: bool = True,
                 calculate_metrics_across_folds: bool = False,
                 random_seed: int = None,
                 verbosity: int = 0,
                 learning_curves: bool = False,
                 learning_curves_cut: FloatRange = None,
                 output_settings: OutputSettings = None,
                 performance_constraints: list = None,
                 permutation_id: str = None,
                 cache_folder: str = None,
                 nr_of_processes: int = 1,
                 allow_multidim_targets: bool = False):
        """
        Initialize the object.

        Parameters:
            name:
                Name of hyperpipe instance.

            inner_cv:
                Cross validation strategy to test hyperparameter configurations, generates the validation set.

            outer_cv:
                Cross validation strategy to use for the hyperparameter search itself, generates the test set.

            optimizer:
                Hyperparameter optimization algorithm.

                - In case a string literal is given:
                    - "grid_search": optimizer that iteratively tests all possible hyperparameter combinations
                    - "random_grid_search": a variation of the grid search optimization that randomly picks hyperparameter
                        combinations from all possible hyperparameter combinations
                    - "timeboxed_random_grid_search": randomly chooses hyperparameter combinations from the set of all
                        possible hyperparameter combinations and tests until the given time limit is reached
                        - `limit_in_minutes`: int
                    - "sk_opt": Scikit-Optimize based on theories of Baysian optimization.
                    - "random_search": randomly chooses hyperparameter from grid-free domain.
                    - "smac": SMAC based on theories of Baysian optimization.
                    - "nevergrad": Nevergrad based on theories of evolutionary learning.

                - In case an object is given:
                    expects the object to have the following methods:
                    - `next_config_generator`: returns a hyperparameter configuration in form of an dictionary containing
                        key->value pairs in the sklearn parameter encoding `model_name__parameter_name: parameter_value`
                    - `prepare`: takes a list of pipeline elements and their particular hyperparameters to test
                    - `evaluate_recent_performance`: gets a tested config and the respective performance in order to
                        calculate a smart next configuration to process

            metrics:
                Metrics that should be calculated for both training, validation and test set
                Use the preimported metrics from sklearn and photonai, or register your own

                - Metrics for `classification`:
                    - `accuracy`: sklearn.metrics.accuracy_score
                    - `matthews_corrcoef`: sklearn.metrics.matthews_corrcoef
                    - `confusion_matrix`: sklearn.metrics.confusion_matrix,
                    - `f1_score`: sklearn.metrics.f1_score
                    - `hamming_loss`: sklearn.metrics.hamming_loss
                    - `log_loss`: sklearn.metrics.log_loss
                    - `precision`: sklearn.metrics.precision_score
                    - `recall`: sklearn.metrics.recall_score
                - Metrics for `regression`:
                    - `mean_squared_error`: sklearn.metrics.mean_squared_error
                    - `mean_absolute_error`: sklearn.metrics.mean_absolute_error
                    - `explained_variance`: sklearn.metrics.explained_variance_score
                    - `r2`: sklearn.metrics.r2_score
                - Other metrics
                    - `pearson_correlation`: photon_core.framework.Metrics.pearson_correlation
                    - `variance_explained`:  photon_core.framework.Metrics.variance_explained_score
                    - `categorical_accuracy`: photon_core.framework.Metrics.categorical_accuracy_score

            best_config_metric:
                The metric that should be maximized or minimized in order to choose the best hyperparameter configuration

            use_test_set [bool, default=True]:
                If the metrics should be calculated for the test set,
                otherwise the test set is seperated but not used.

            project_folder:
                The output folder in which all files generated by the
                PHOTONAI project are saved to.

            test_size:
                The amount of the data that should be left out if no outer_cv is given and
                eval_final_perfomance is set to True.

            calculate_metrics_per_fold:
                If True, the metrics are calculated for each inner_fold.
                If False, calculate_metrics_across_folds must be True.

            calculate_metrics_across_folds:
                If True, the metrics are calculated across all inner_fold.
                If False, calculate_metrics_per_fold must be True.

            random_seed:
                Random Seed.

            verbosity:
                The level of verbosity, 0 is least talkative and
                gives only warn and error, 1 gives adds info and 2 adds debug

            learning_curves:
                Enables larning curve procedure. Evaluate learning process over
                different sizes of input. Depends on learning_curves_cut.

            learning_curves_cut:
                The tested relativ cuts for data size.

            performance_constraints:
                Objects that indicate whether a configuration should
                be tested further. For example, the inner fold of a config
                does not perform better than the dummy performance.

            permutation_id:
                String identifier for permutation tests.

            cache_folder:
                Folder path for multi-processing.

            nr_of_processes:
                Determined the amount of simultaneous calculation of outer_folds.

            allow_multidim_targets:
                Allows multidimensional targets.

        """

        self.name = re.sub(r'\W+', '', name)

        # ====================== Cross Validation ===========================
        # check if both calculate_metrics_per_folds and calculate_metrics_across_folds is False
        if not calculate_metrics_across_folds and not calculate_metrics_per_fold:
            raise NotImplementedError("Apparently, you've set calculate_metrics_across_folds=False and "
                                      "calculate_metrics_per_fold=False. In this case PHOTONAI does not calculate "
                                      "any metrics which doesn't make any sense. Set at least one to True.")
        if inner_cv is None:
            msg = "PHOTONAI requires an inner_cv split. Please enable inner cross-validation. As exmaple: Hyperpipe(..." \
                  " inner_cv = KFold(n_splits = 3), ...). Ensure you import the cross_validation object first."
            logger.error(msg)
            raise AttributeError(msg)

        # use default cut 'FloatRange(0, 1, 'range', 0.2)' if learning_curves = True but learning_curves_cut is None
        if learning_curves and learning_curves_cut is None:
            learning_curves_cut = FloatRange(0, 1, 'range', 0.2)
        elif not learning_curves and learning_curves_cut is not None:
            learning_curves_cut = None

        self.cross_validation = Hyperpipe.CrossValidation(inner_cv=inner_cv,
                                                          outer_cv=outer_cv,
                                                          use_test_set=use_test_set,
                                                          test_size=test_size,
                                                          calculate_metrics_per_fold=calculate_metrics_per_fold,
                                                          calculate_metrics_across_folds=calculate_metrics_across_folds,
                                                          learning_curves=learning_curves,
                                                          learning_curves_cut=learning_curves_cut)

        # ====================== Data ===========================
        self.data = Hyperpipe.Data()

        # ====================== Output Folder and Log File Management ===========================
        if output_settings:
            self.output_settings = output_settings
        else:
            self.output_settings = OutputSettings()

        if project_folder == '':
            self.project_folder = os.getcwd()
        else:
            self.project_folder = project_folder

        self.output_settings.set_project_folder(self.project_folder)

        # update output options to add pipe name and timestamp to results folder
        self._verbosity = 0
        self.verbosity = verbosity
        self.output_settings.set_log_file()

        # ====================== Result Logging ===========================
        self.results_handler = None
        self.results = None
        self.best_config = None

        # ====================== Pipeline ===========================
        self.elements = []
        self._pipe = None
        self.optimum_pipe = None
        self.preprocessing = None

        # ====================== Performance Optimization ===========================
        if optimizer_params is None:
            optimizer_params = {}
        self.optimization = Optimization(metrics=metrics,
                                         best_config_metric=best_config_metric,
                                         optimizer_input=optimizer,
                                         optimizer_params=optimizer_params,
                                         performance_constraints=performance_constraints)

        self.optimization.sanity_check_metrics()

        # ====================== Caching and Parallelization ===========================
        self.nr_of_processes = nr_of_processes
        if cache_folder:
            self.cache_folder = os.path.join(cache_folder, self.name)
        else:
            self.cache_folder = None

        # ====================== Internals ===========================

        self.permutation_id = permutation_id
        self.allow_multidim_targets = allow_multidim_targets
        self.is_final_fit = False

        # ====================== Random Seed ===========================
        self.random_state = random_seed
        if random_seed is not None:
            import random
            random.seed(random_seed)

    # ===================================================================
    # Helper Classes
    # ===================================================================

    class CrossValidation:

        def __init__(self, inner_cv, outer_cv,
                     use_test_set, test_size,
                     calculate_metrics_per_fold,
                     calculate_metrics_across_folds,
                     learning_curves,
                     learning_curves_cut):
            self.inner_cv = inner_cv
            self.outer_cv = outer_cv
            self.use_test_set = use_test_set
            self.test_size = test_size

            self.learning_curves = learning_curves
            self.learning_curves_cut = learning_curves_cut

            self.calculate_metrics_per_fold = calculate_metrics_per_fold
            # Todo: if self.outer_cv is LeaveOneOut: Set calculate metrics across folds to True -> Print
            self.calculate_metrics_across_folds = calculate_metrics_across_folds

            self.outer_folds = None
            self.inner_folds = dict()

    class Data:

        def __init__(self, X=None, y=None, kwargs=None, allow_multidim_targets=False):
            self.X = X
            self.y = y
            self.kwargs = kwargs
            self.allow_multidim_targets = allow_multidim_targets

        def input_data_sanity_checks(self, data, targets, **kwargs):
            # ==================== SANITY CHECKS ===============================
            # 1. Make to numpy arrays
            # 2. erase all Nan targets

            logger.info("Checking input data...")
            self.X = data
            self.y = targets
            self.kwargs = kwargs

            try:
                if self.X is None:
                    raise ValueError("(Input-)data is a NoneType.")
                if self.y is None:
                    raise ValueError("(Input-)target is a NoneType.")

                shape_x = np.shape(self.X)
                shape_y = np.shape(self.y)
                if not self.allow_multidim_targets:
                    if len(shape_y) != 1:
                        if len(np.shape(np.squeeze(self.y))) == 1:
                            # use np.squeeze for non 1D targets.
                            self.y = np.squeeze(self.y)
                            shape_y = np.shape(self.y)
                            warning_text = "y has been automatically squeezed. If this is not your intention, block this " \
                                           "with Hyperpipe(allow_multidim_targets = True"
                            logger.warning(warning_text)
                            warnings.warn(warning_text)
                        else:
                            raise ValueError(
                                "Target is not one-dimensional. Multidimensional targets can cause problems"
                                "with sklearn metrics. Please override with "
                                "Hyperpipe(allow_multidim_targets = True).")
                if not shape_x[0] == shape_y[0]:
                    raise IndexError(
                        "Size of targets mismatch to size of the data: " + str(shape_x[0]) + " - " + str(shape_y[0]))
            except IndexError as ie:
                logger.error("IndexError: " + str(ie))
                raise ie
            except ValueError as ve:
                logger.error("ValueError: " + str(ve))
                raise ve
            except Exception as e:
                logger.error("Error: " + str(e))
                raise e

            # be compatible to list of (image-) files
            if isinstance(self.X, list):
                self.X = np.asarray(self.X)
            elif isinstance(self.X, (pd.DataFrame, pd.Series)):
                self.X = self.X.to_numpy()
            if isinstance(self.y, list):
                self.y = np.asarray(self.y)
            elif isinstance(self.y, pd.Series) or isinstance(self.y, pd.DataFrame):
                self.y = self.y.to_numpy()

            # at first first, erase all rows where y is Nan if preprocessing has not done it already
            try:
                nans_in_y = np.isnan(self.y)
                nr_of_nans = len(np.where(nans_in_y == 1)[0])
                if nr_of_nans > 0:
                    logger.info("You have " + str(nr_of_nans) + " Nans in your target vector, "
                                                                "PHOTONAI erases every data item that has a Nan Target")
                    self.X = self.X[~nans_in_y]
                    self.y = self.y[~nans_in_y]
            except Exception as e:
                # This is only for convenience so if it fails then never mind
                logger.error("Removing Nans in target vector failed: " + str(e))
                pass

            logger.info("Running analysis with " + str(self.y.shape[0]) + " samples.")

    # ===================================================================
    # Properties and Helper
    # ===================================================================
    @property
    def estimation_type(self):
        estimation_type = getattr(self.elements[-1], '_estimator_type')
        if estimation_type is None:
            raise NotImplementedError("Last element in Hyperpipe should be an estimator.")
        else:
            return estimation_type

    @property
    def verbosity(self):
        return self._verbosity

    @verbosity.setter
    def verbosity(self, value):
        self._verbosity = value
        self.output_settings.verbosity = self._verbosity
        self.output_settings.set_log_level()

    @staticmethod
    def disable_multiprocessing_recursively(pipe):
        if isinstance(pipe, (Stack, Branch, Switch, Preprocessing)):
            if hasattr(pipe, 'nr_of_processes'):
                pipe.nr_of_processes = 1
            for child in pipe.elements:
                if hasattr(child, 'base_element'):
                    Hyperpipe.disable_multiprocessing_recursively(child.base_element)
        elif isinstance(pipe, PhotonPipeline):
            for name, child in pipe.named_steps.items():
                Hyperpipe.disable_multiprocessing_recursively(child)
        else:
            if hasattr(pipe, 'nr_of_processes'):
                pipe.nr_of_processes = 1

    @staticmethod
    def recursive_cache_folder_propagation(element, cache_folder, inner_fold_id):
        if isinstance(element, (Switch, Stack, Preprocessing)):
            for child in element.elements:
                Hyperpipe.recursive_cache_folder_propagation(child, cache_folder, inner_fold_id)

        elif isinstance(element, Branch):
            # in case it's a Branch, we create a cache subfolder and propagate it to every child
            if cache_folder:
                cache_folder = os.path.join(cache_folder, element.name)
            Hyperpipe.recursive_cache_folder_propagation(element.base_element, cache_folder, inner_fold_id)
            # Hyperpipe.prepare_caching(element.base_element.cache_folder)

        elif isinstance(element, PhotonPipeline):
            element.fold_id = inner_fold_id
            element.cache_folder = cache_folder

            # pipe.caching is automatically set to True or False by .cache_folder setter

            for name, child in element.named_steps.items():
                # we need to check if any element is Branch, Stack or Swtich
                Hyperpipe.recursive_cache_folder_propagation(child, cache_folder, inner_fold_id)

        # else: if it's a simple PipelineElement, then we just don't do anything

    # ===================================================================
    # Pipeline Setup
    # ===================================================================

    def __iadd__(self, pipe_element: PipelineElement):
        """
        Add an element to the machine learning pipeline
        Returns self

        Parameters:
            pipe_element:
                The object to add to the machine learning pipeline,
                being either a transformer or an estimator.

        """
        if isinstance(pipe_element, Preprocessing):
            self.preprocessing = pipe_element
        elif isinstance(pipe_element, CallbackElement):
            pipe_element.needs_y = True
            self.elements.append(pipe_element)
        else:
            if isinstance(pipe_element, PipelineElement) or issubclass(type(pipe_element), PhotonNative):
                self.elements.append(pipe_element)
            else:
                raise TypeError("Element must be of type Pipeline Element")
        return self

    def add(self, pipe_element: PipelineElement):
        """
        Add an element to the machine learning pipeline
        Returns self

        Parameters:
            pipe_element:
                The object to add to the machine learning pipeline,
                being either a transformer or an estimator.

        """
        self.__iadd__(pipe_element)

    # ===================================================================
    # Workflow Setup
    # ===================================================================
    def _prepare_dummy_estimator(self):
        self.results.dummy_estimator = MDBDummyResults()

        if self.estimation_type == 'regressor':
            self.results.dummy_estimator.strategy = 'mean'
            return DummyRegressor(strategy=self.results.dummy_estimator.strategy)
        elif self.estimation_type == 'classifier':
            self.results.dummy_estimator.strategy = 'most_frequent'
            return DummyClassifier(strategy=self.results.dummy_estimator.strategy)
        else:
            logger.info('Estimator does not specify whether it is a regressor or classifier. DummyEstimator '
                          'step skipped.')
            return

    def __get_pipeline_structure(self, pipeline_elements):
        element_list = dict()
        for p_el in pipeline_elements:
            if not hasattr(p_el, 'name'):
                raise Warning('Strange Pipeline Element found that has no name..? Type: '.format(type(p_el)))
            if hasattr(p_el, 'elements'):
                child_list = self.__get_pipeline_structure(p_el.elements)
                identifier = p_el.name
                if hasattr(p_el, "identifier"):
                    identifier = p_el.identifier + identifier
                    element_list[identifier] = child_list
            else:
                if hasattr(p_el, 'base_element'):
                    element_list[p_el.name] = str(type(p_el.base_element))
                else:
                    element_list[p_el.name] = str(type(p_el))
        return element_list

    def _prepare_result_logging(self, start_time):

        self.results = MDBHyperpipe(name=self.name, version=__version__)
        self.results.hyperpipe_info = MDBHyperpipeInfo()

        # in case eval final performance is false, we have no outer fold predictions
        if not self.cross_validation.use_test_set:
            self.output_settings.save_predictions_from_best_config_inner_folds = True
        self.results_handler = ResultsHandler(self.results, self.output_settings)

        self.results.computation_start_time = start_time
        self.results.hyperpipe_info.estimation_type = self.estimation_type
        self.results.output_folder = self.output_settings.results_folder

        if self.permutation_id is not None:
            self.results.permutation_id = self.permutation_id

        # save wizard information to PHOTONAI db in order to map results to the wizard design object
        if self.output_settings and hasattr(self.output_settings, 'wizard_object_id'):
            if self.output_settings.wizard_object_id:
                self.name = self.output_settings.wizard_object_id
                self.results.name = self.output_settings.wizard_object_id
                self.results.wizard_object_id = ObjectId(self.output_settings.wizard_object_id)
                self.results.wizard_system_name = self.output_settings.wizard_project_name
                self.results.user_id = self.output_settings.user_id
        self.results.outer_folds = []
        self.results.hyperpipe_info.elements = self.__get_pipeline_structure(self.elements)
        self.results.hyperpipe_info.eval_final_performance = self.cross_validation.use_test_set
        self.results.hyperpipe_info.best_config_metric = self.optimization.best_config_metric
        self.results.hyperpipe_info.metrics = self.optimization.metrics
        self.results.hyperpipe_info.learning_curves_cut = self.cross_validation.learning_curves_cut
        self.results.hyperpipe_info.maximize_best_config_metric = self.optimization.maximize_metric

        # optimization
        def _format_cross_validation(cv):
            if cv:
                string = "{}(".format(cv.__class__.__name__)
                for key, val in cv.__dict__.items():
                    string += "{}={}, ".format(key, val)
                return string[:-2] + ")"
            else:
                return "None"

        self.results.hyperpipe_info.cross_validation = {'OuterCV': _format_cross_validation(self.cross_validation.outer_cv),
                                                        'InnerCV': _format_cross_validation(self.cross_validation.inner_cv)}
        self.results.hyperpipe_info.data = {'X_shape': self.data.X.shape, 'y_shape': self.data.y.shape}
        self.results.hyperpipe_info.optimization = {'Optimizer': self.optimization.optimizer_input_str,
                                                        'OptimizerParams': str(self.optimization.optimizer_params),
                                                        'BestConfigMetric': self.optimization.best_config_metric}

        # add json file of hyperpipe attributes
        try:
            json_transformer = JsonTransformer()
            json_transformer.to_json_file(self, self.output_settings.results_folder+"/hyperpipe_config.json")
        except:
            msg = "JsonTransformer was unable to create the .json file."
            logger.warning(msg)
            warnings.warn(msg)

    def _finalize_optimization(self):
        # ==================== EVALUATING RESULTS OF HYPERPARAMETER OPTIMIZATION ===============================
        # 1. computing average metrics
        # 2. finding overall best config
        # 3. training model with best config
        # 4. persisting best model
        logger.clean_info('')
        logger.stars()
        logger.photon_system_log("Finished all outer fold computations.")
        logger.info("Now analysing the final results...")

        # computer dummy metrics
        logger.info("Computing dummy metrics...")
        config_item = MDBConfig()
        dummy_results = [outer_fold.dummy_results for outer_fold in self.results.outer_folds]
        config_item.inner_folds = [f for f in dummy_results if f is not None]
        if len(config_item.inner_folds) > 0:
            self.results.dummy_estimator.metrics_train, self.results.dummy_estimator.metrics_test = MDBHelper.aggregate_metrics_for_inner_folds(
                config_item.inner_folds,
                self.optimization.metrics)

        logger.info("Computing mean and std for all outer fold metrics...")
        # Compute all final metrics
        self.results.metrics_train, self.results.metrics_test = MDBHelper.aggregate_metrics_for_outer_folds(self.results.outer_folds,
                                                                                                            self.optimization.metrics)

        # Find best config across outer folds
        logger.info("Find best config across outer folds...")
        best_config = self.optimization.get_optimum_config_outer_folds(self.results.outer_folds)
        self.best_config = best_config.config_dict
        self.results.best_config = best_config

        # save results again
        self.results.computation_end_time = datetime.datetime.now()
        self.results.computation_completed = True
        logger.info("Save final results...")
        self.results_handler.save()

        logger.info("Prepare Hyperpipe.optimum pipe with best config..")
        # set self to best config
        self.optimum_pipe = self._pipe
        self.optimum_pipe.set_params(**self.best_config)

        if self.output_settings.generate_best_model:
            logger.info("Fitting best model...")
            # set self to best config
            self.optimum_pipe = self._pipe
            self.optimum_pipe.set_params(**self.best_config)

            # set caching
            # we want caching disabled in general but still want to do single subject caching
            self.recursive_cache_folder_propagation(self.optimum_pipe, self.cache_folder, 'fixed_fold_id')
            self.optimum_pipe.caching = False

            # disable multiprocessing when fitting optimum pipe
            # (otherwise inverse_transform won't work for BrainAtlas/Mask)
            self.disable_multiprocessing_recursively(self.optimum_pipe)

            self.optimum_pipe.fit(self.data.X, self.data.y, **self.data.kwargs)

            # Before saving the optimum pipe, add preprocessing without multiprocessing
            self.optimum_pipe._add_preprocessing(self.disable_multiprocessing_recursively(self.preprocessing))

            # Now truly set to no caching (including single_subject_caching)
            self.recursive_cache_folder_propagation(self.optimum_pipe, None, None)

            if self.output_settings.save_output:
                try:
                    pretrained_model_filename = os.path.join(self.output_settings.results_folder, 'photon_best_model.photon')
                    PhotonModelPersistor.save_optimum_pipe(self.optimum_pipe, pretrained_model_filename)
                    logger.info("Saved best model to file.")
                except Exception as e:
                    logger.info("Could not save best model to file")
                    logger.error(str(e))

                # get feature importances of optimum pipe
                logger.info("Mapping back feature importances...")
                feature_importances = self.optimum_pipe.feature_importances_

                if not feature_importances:
                    logger.info("No feature importances available for {}!".format(self.optimum_pipe.elements[-1][0]))
                else:
                    self.results.best_config_feature_importances = feature_importances

                    # write backmapping file only if optimum_pipes inverse_transform works completely.
                    # restriction: only a faulty inverse_transform is considered, missing ones are further ignored.
                    with warnings.catch_warnings(record=True) as w:
                        # get backmapping
                        backmapping, _, _ = self.optimum_pipe.\
                            inverse_transform(np.array(feature_importances).reshape(1, -1), None)

                        if not any("The inverse transformation is not possible for" in s
                                   for s in [e.message.args[0] for e in w]):
                            # save backmapping
                            self.results_handler.save_backmapping(filename='optimum_pipe_feature_importances_backmapped',
                                                                  backmapping=backmapping)
                        else:
                            logger.info('Could not save feature importance: backmapping NOT successful.')

                # save learning curves
                if self.cross_validation.learning_curves:
                    self.results_handler.save_all_learning_curves()

        logger.info("Summarizing results...")

        logger.info("Write predictions to files...")
        # write all convenience files (summary, predictions_file and plots)
        self.results_handler.write_predictions_file()

        logger.info("Write summary...")
        logger.stars()
        logger.photon_system_log("")
        logger.photon_system_log(self.results_handler.text_summary())

    def preprocess_data(self):
        # if there is a preprocessing pipeline, we apply it first.
        if self.preprocessing is not None:
            logger.info("Applying preprocessing steps...")
            self.preprocessing.fit(self.data.X, self.data.y, **self.data.kwargs)
            self.data.X, self.data.y, self.data.kwargs = self.preprocessing.transform(self.data.X, self.data.y,
                                                                                      **self.data.kwargs)

    def _prepare_pipeline(self):
        self._pipe = Branch.prepare_photon_pipe(self.elements)
        self._pipe = Branch.sanity_check_pipeline(self._pipe)
        if self.random_state:
            self._pipe.random_state = self.random_state

    # ===================================================================
    # sklearn interfaces
    # ===================================================================

    @staticmethod
    def fit_outer_folds(outer_fold_computer, X, y, kwargs, cache_folder):
        try:
            outer_fold_computer.fit(X, y, **kwargs)
        finally:
            CacheManager.clear_cache_files(cache_folder)
        return

    def fit(self, data: np.ndarray, targets: np.ndarray, **kwargs):
        """
        Starts the hyperparameter search and/or fits the pipeline to the data and targets.

        Manages the nested cross validated hyperparameter search:

        1. Filters the data according to filter strategy (1) and according to the imbalanced_data_strategy (2)
        2. requests new configurations from the hyperparameter search strategy, the optimizer,
        3. initializes the testing of a specific configuration,
        4. communicates the result to the optimizer,
        5. repeats 2-4 until optimizer delivers no more configurations to test
        6. finally searches for the best config in all tested configs,
        7. trains the pipeline with the best config and evaluates the performance on the test set

        Parameters:
            data:
                The array-like training and test data with shape=[N, D],
                where N is the number of samples and D is the number of features.

            targets:
                The truth array-like values with shape=[N],
                where N is the number of samples.

            kwargs:
                Keyword arguments, passed to Outer_Fold_Manager.fit.


        Returns:
            Fitted Hyperpipe.

        """
        # switch to result output folder
        start = datetime.datetime.now()
        self.output_settings.update_settings(self.name, start.strftime("%Y-%m-%d_%H-%M-%S"))

        logger.photon_system_log('=' * 101)
        logger.photon_system_log('PHOTONAI ANALYSIS: ' + self.name)
        logger.photon_system_log('=' * 101)
        logger.info("Preparing data and PHOTONAI objects for analysis...")

        # loop over outer cross validation
        if self.nr_of_processes > 1:
            hyperpipe_client = Client(threads_per_worker=1, n_workers=self.nr_of_processes, processes=False)

        try:
            # check data
            self.data.input_data_sanity_checks(data, targets, **kwargs)
            # create photon pipeline
            self._prepare_pipeline()
            # initialize the progress monitors
            self._prepare_result_logging(start)
            # apply preprocessing
            self.preprocess_data()

            if not self.is_final_fit:

                # Outer Folds
                outer_folds = FoldInfo.generate_folds(self.cross_validation.outer_cv,
                                                      self.data.X, self.data.y, self.data.kwargs,
                                                      self.cross_validation.use_test_set,
                                                      self.cross_validation.test_size)

                self.cross_validation.outer_folds = {f.fold_id: f for f in outer_folds}
                delayed_jobs = []

                # Run Dummy Estimator
                dummy_estimator = self._prepare_dummy_estimator()

                if self.cache_folder is not None:
                    logger.info("Removing cache files...")
                    CacheManager.clear_cache_files(self.cache_folder, force_all=True)

                # loop over outer cross validation
                for i, outer_f in enumerate(outer_folds):

                    # 1. generate OuterFolds Object
                    outer_fold = MDBOuterFold(fold_nr=outer_f.fold_nr)
                    outer_fold_computer = OuterFoldManager(self._pipe,
                                                           self.optimization,
                                                           outer_f.fold_id,
                                                           self.cross_validation,
                                                           cache_folder=self.cache_folder,
                                                           cache_updater=self.recursive_cache_folder_propagation,
                                                           dummy_estimator=dummy_estimator,
                                                           result_obj=outer_fold)
                    # 2. monitor outputs
                    self.results.outer_folds.append(outer_fold)

                    if self.nr_of_processes > 1:
                        result = dask.delayed(Hyperpipe.fit_outer_folds)(outer_fold_computer,
                                                                         self.data.X,
                                                                         self.data.y,
                                                                         self.data.kwargs,
                                                                         self.cache_folder)
                        delayed_jobs.append(result)
                    else:
                        try:
                            # 3. fit
                            outer_fold_computer.fit(self.data.X, self.data.y, **self.data.kwargs)
                            # 4. save outer fold results
                            self.results_handler.save()
                        finally:
                            # 5. clear cache
                            CacheManager.clear_cache_files(self.cache_folder)

                if self.nr_of_processes > 1:
                    dask.compute(*delayed_jobs)
                    self.results_handler.save()

                # evaluate hyperparameter optimization results for best config
                self._finalize_optimization()

                # clear complete cache ?
                CacheManager.clear_cache_files(self.cache_folder, force_all=True)

            ###############################################################################################
            else:
                self.preprocess_data()
                self._pipe.fit(self.data.X, self.data.y, **kwargs)
        except Exception as e:
            logger.error(e)
            logger.error(traceback.format_exc())
            traceback.print_exc()
            raise e
        finally:
            if self.nr_of_processes > 1:
                hyperpipe_client.close()
        return self

    def predict(self, data: np.ndarray, **kwargs) -> np.ndarray:
        """
        Use the optimum pipe to predict the input data.

        Parameters:
            data:
                The array-like prediction data with shape=[M, D],
                where M is the number of samples and D is the number
                of features. D must correspond to the number
                of trained dimensions of the fit method.

            kwargs:
                Keyword arguments, passed to optimum_pipe.predict.

        Returns:
            Predicted targets calculated on input data with trained model.

        """
        # Todo: if local_search = true then use optimized pipe here?
        if self._pipe:
            return self.optimum_pipe.predict(data, **kwargs)

    def predict_proba(self, data: np.ndarray, **kwargs) -> np.ndarray:
        """
        Use the optimum pipe to predict the probabilities from the input data.

        Parameters:
            data:
                The array-like prediction data with shape=[M, D],
                where M is the number of samples and D is the number
                of features. D must correspond to the number
                of trained dimensions of the fit method.

            kwargs:
                Keyword arguments, passed to optimum_pipe.predict_proba.

        Returns:
            Probabilities calculated from input data on fitted model.


        """
        if self._pipe:
            return self.optimum_pipe.predict_proba(data, **kwargs)

    def transform(self, data: np.ndarray, **kwargs) -> np.ndarray:
        """
        Use the optimum pipe to transform the data.

        Returns:
            Transformed data.

        """
        if self._pipe:
            X, _, _ = self.optimum_pipe.transform(data, y=None, **kwargs)
            return X

<<<<<<< HEAD
=======
    def score(self, data: np.ndarray, y: np.ndarray, **kwargs) -> np.ndarray:
        """
        Use the optimum pipe to score the model.

        Parameters:
            data:
                The array-like data with shape=[M, D],
                where M is the number of samples and D is the number
                of features. D must correspond to the number
                of trained dimensions of the fit method.

            y:
                The array-like true targets.

            kwargs:
                Keyword arguments, passed to optimum_pipe.predict.

        Returns:
            Score data on input data with trained model.

        """
        if self._pipe:
            return self.optimum_pipe.score(data, y, **kwargs)

>>>>>>> 79f179f6
    def inverse_transform_pipeline(self, hyperparameters: dict,
                                   data: np.ndarray,
                                   targets: np.ndarray,
                                   data_to_inverse: np.ndarray) -> np.ndarray:
        """
        Inverse transform data for a pipeline with specific hyperparameter configuration.

        1. Copy Sklearn Pipeline,
        2. Set Parameters
        3. Fit Pipeline to data and targets
        4. Inverse transform data with that pipeline

        Parameters:
            hyperparameters:
                The concrete configuration settings for the pipeline elements.

            data:
                The training data to which the pipeline is fitted.

            targets:
                The truth values for training.

            data_to_inverse:
                The data that should be inversed after training.

        Returns:
            Inversed data as array.

        """
        copied_pipe = self.pipe.copy_me()
        copied_pipe.set_params(**hyperparameters)
        copied_pipe.fit(data, targets)
        return copied_pipe.inverse_transform(data_to_inverse)

    # ===================================================================
    # Copy, Save and Load
    # ===================================================================

    def copy_me(self):
        """
        Helper function to copy an entire Hyperpipe

        Returns:
            Hyperpipe

        """
        signature = inspect.getfullargspec(OutputSettings.__init__)[0]
        settings = OutputSettings()
        for attr in signature:
            if hasattr(self.output_settings, attr):
                setattr(settings, attr, getattr(self.output_settings, attr))
        self.output_settings.initialize_log_file()

        # create new Hyperpipe instance
        pipe_copy = Hyperpipe(name=self.name,
                              inner_cv=deepcopy(self.cross_validation.inner_cv),
                              outer_cv=deepcopy(self.cross_validation.outer_cv),
                              best_config_metric=self.optimization.best_config_metric,
                              metrics=self.optimization.metrics,
                              optimizer=self.optimization.optimizer_input_str,
                              optimizer_params=self.optimization.optimizer_params,
                              project_folder=self.project_folder,
                              output_settings=settings)

        signature = inspect.getfullargspec(self.__init__)[0]
        for attr in signature:
            if hasattr(self, attr) and attr != 'output_settings':
                setattr(pipe_copy, attr, getattr(self, attr))

        if hasattr(self, 'preprocessing') and self.preprocessing:
            preprocessing = Preprocessing()
            for element in self.preprocessing.elements:
                preprocessing += element.copy_me()
            pipe_copy += preprocessing
        if hasattr(self, 'elements'):
            for element in self.elements:
                pipe_copy += element.copy_me()
        return pipe_copy

    def save_optimum_pipe(self, filename=None, password=None):
        if filename is None:
            filename = "photon_" + self.name + "_best_model.p"
        PhotonModelPersistor.save_optimum_pipe(self, filename, password)

    @staticmethod
    def load_optimum_pipe(file: str, password: str = None) -> PhotonPipeline:
        """
        Load optimum pipe from file.
        As staticmethod, instantiation is thus not required.
        Called backend: PhotonModelPersistor.load_optimum_pipe.

        Parameters:
            file:
                File path specifying .photon file to load
                trained pipeline from zipped file.

            password:
                Passcode for read file.

        Returns:
            Returns pipeline with all trained PipelineElements.

        """
        return PhotonModelPersistor.load_optimum_pipe(file, password)


class PhotonModelPersistor:

    @staticmethod
    def save_elements(elements, folder):
        if not os.path.exists(folder):
            os.makedirs(folder)
        element_identifier = list()

        for i, element in enumerate(elements):
            if hasattr(element, 'disabled'):
                if element.disabled:
                    continue

            # Switch in Switch not covered!
            if isinstance(element, Switch):
                element = element.base_element

            if isinstance(element, (Stack, Branch, Preprocessing)):
                filename = '_' + str(i) + '_' + element.name
                new_folder = os.path.join(folder, filename)
                element_identifier.append({'element_name': element.name, 'filename': filename})
                elements = element.elements
                PhotonModelPersistor.save_elements(elements=elements, folder=new_folder)
                element.elements = []
                joblib.dump(element, os.path.join(folder, filename) + '.pkl', compress=1)
                element_identifier[-1]['mode'] = 'PhotonBuildingBlock'
                element.elements = elements
            else:
                if not hasattr(element, 'base_element'):
                    base_element = element
                else:
                    base_element = element.base_element
                filename = '_' + str(i) + '_' + element.name
                element_identifier.append({'element_name': element.name, 'filename': filename})
                if hasattr(base_element, 'save'):
                    wrapper_file = inspect.getfile(base_element.__class__)
                    base_element.save(os.path.join(folder, filename))
                    element_identifier[-1]['mode'] = 'custom'
                    element_identifier[-1]['wrapper_script'] = os.path.basename(wrapper_file)
                    element_identifier[-1]['test_disabled'] = element.test_disabled
                    element_identifier[-1]['disabled'] = element.disabled
                    element_identifier[-1]['hyperparameters'] = element.hyperparameters
                    # (class_name != element_name) - possibility
                    element_identifier[-1]['class_name'] = type(base_element).__name__
                    shutil.copy(wrapper_file, os.path.join(folder, os.path.basename(wrapper_file)))
                else:
                    try:
                        joblib.dump(element, os.path.join(folder, filename) + '.pkl', compress=1)
                        element_identifier[-1]['mode'] = 'pickle'
                    except:
                        raise NotImplementedError("Custom pipeline element must implement .save() method or "
                                                  "allow pickle.")

        # save pipeline blueprint to make loading of pipeline easier
        with open(os.path.join(folder, '_optimum_pipe_blueprint.pkl'), 'wb') as f:
            pickle.dump(element_identifier, f)

    @staticmethod
    def save_optimum_pipe(optimum_pipe, zip_file: str, password: str = None):
        """
        Save optimal pipeline only. Complete hyperpipe will no not be saved.

        Parameters:
            optimum_pipe:
                The optimum pipe to save.

            zip_file:
                File path as string specifying file to save pipeline to.

            password:
                Password used to encrypt the pipeline file.

        """
        folder = os.path.splitext(zip_file)[0]
        zip_file = folder + '.photon'

        if os.path.exists(folder):
            msg = 'The file you specified already exists as a folder.'
            logger.warning(msg)
            warnings.warn(msg)
        else:
            os.makedirs(folder)

        # only save elements without name. Structure of optimum_pipe.elements: [('name', element),...]
        PhotonModelPersistor.save_elements([val[1] for val in optimum_pipe.elements], folder)

        # write meta infos from pipeline
        with open(os.path.join(folder, '_optimum_pipe_meta.pkl'), 'wb') as f:
            meta_infos = {'photon_version': __version__}
            pickle.dump(meta_infos, f)

        # get all files
        files = list()
        for root, directories, filenames in os.walk(folder):
            for filename in filenames:
                files.append(os.path.join(root, filename))

        if password is not None:
            import pyminizip
            pyminizip.compress(files, zip_file, password)
        else:
            with zipfile.ZipFile(zip_file, 'w') as myzip:
                root_len = len(os.path.dirname(zip_file)) + 1
                for f in files:
                    # in order to work even with subdirectories, we need to substract the dirname from our file
                    # this is why I'm saving the root_len first
                    myzip.write(f, f[root_len:])
                    os.remove(f)
        shutil.rmtree(folder)

    @staticmethod
    def load_elements(folder):
        with open(os.path.join(folder, '_optimum_pipe_blueprint.pkl'), 'rb') as f:
            setup_info = pickle.load(f)
            element_list = list()
            for element_info in setup_info:
                if element_info['mode'] == 'PhotonBuildingBlock':
                    photon_building_block = joblib.load(os.path.join(folder, element_info['filename'] + '.pkl'))
                    base_elements = PhotonModelPersistor.load_elements(os.path.join(folder, element_info['filename']))
                    for _, element in base_elements:
                        photon_building_block += element
                    element_list.append((element_info['element_name'], photon_building_block))
                elif element_info['mode'] == 'custom':
                    if 'class_name' in element_info: # (class_name != element_name) - possibility
                        spec = importlib.util.spec_from_file_location(element_info['class_name'],
                                                                          os.path.join(folder,
                                                                          element_info['wrapper_script']))
                        imported_module = importlib.util.module_from_spec(spec)
                        spec.loader.exec_module(imported_module)
                        base_element = getattr(imported_module, element_info['class_name'])
                    else:
                        # backward compatibility
                        try:
                            spec = importlib.util.spec_from_file_location(element_info['element_name'],
                                                                          os.path.join(folder,
                                                                          element_info['wrapper_script']))
                            imported_module = importlib.util.module_from_spec(spec)
                            spec.loader.exec_module(imported_module)
                            base_element = getattr(imported_module, element_info['element_name'])
                        except:
                            msg = "Outdated version: The imported module was created by an older photon version. " \
                                  "Please retrain your model with a newer version."
                            logger.error(msg)
                            raise RuntimeError(msg)
                    custom_element = PipelineElement(name=element_info['element_name'], base_element=base_element(),
                                                     hyperparameters=element_info['hyperparameters'],
                                                     test_disabled=element_info['test_disabled'],
                                                     disabled=element_info['disabled'])
                    custom_element.base_element.load(os.path.join(folder, element_info['filename']))
                    element_list.append((element_info['element_name'], custom_element))
                else:
                    loaded_pipeline_element = joblib.load(os.path.join(folder, element_info['filename'] + '.pkl'))
                    element_list.append((element_info['element_name'], loaded_pipeline_element))
        return element_list

    @staticmethod
    def load_optimum_pipe(file, password=None):
        """
        Load optimum pipe from file.
        As staticmethod, instantiation is thus not required.
        Called backend: PhotonModelPersistor.load_optimum_pipe.

        Parameters:
            file:
                File path specifying .photon file to load
                trained pipeline from zipped file.

            password:
                Passcode for read file.

        Returns:
            Returns pipeline with all trained PipelineElements.

        """
        if file.endswith('.photon'):
            folder = os.path.dirname(file)
            zf = zipfile.ZipFile(file)
            zf.extractall(folder, pwd=password)
        else:
            raise FileNotFoundError('Specify .photon file that holds PHOTON optimum pipe.')

        load_folder = os.path.join(folder, 'photon_best_model')
        meta_infos = {}
        try:
            with open(os.path.join(load_folder, '_optimum_pipe_meta.pkl'), 'rb') as f:
                meta_infos = pickle.load(f)
        except:
            print("Could not load meta information for optimum pipe")

        element_list = PhotonModelPersistor.load_elements(folder=load_folder)

        # delete unpacked folder to clean up
        # ToDo: Don't unpack at all, but use PHOTON file directly
        from shutil import rmtree
        rmtree(os.path.join(folder, 'photon_best_model'), ignore_errors=True)

        photon_pipe = PhotonPipeline(element_list)
        photon_pipe._meta_information = meta_infos
        return photon_pipe<|MERGE_RESOLUTION|>--- conflicted
+++ resolved
@@ -1115,8 +1115,6 @@
             X, _, _ = self.optimum_pipe.transform(data, y=None, **kwargs)
             return X
 
-<<<<<<< HEAD
-=======
     def score(self, data: np.ndarray, y: np.ndarray, **kwargs) -> np.ndarray:
         """
         Use the optimum pipe to score the model.
@@ -1141,7 +1139,6 @@
         if self._pipe:
             return self.optimum_pipe.score(data, y, **kwargs)
 
->>>>>>> 79f179f6
     def inverse_transform_pipeline(self, hyperparameters: dict,
                                    data: np.ndarray,
                                    targets: np.ndarray,
