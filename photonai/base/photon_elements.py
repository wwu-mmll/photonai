--- conflicted
+++ resolved
@@ -1312,11 +1312,7 @@
 
     """
 
-<<<<<<< HEAD
-    def __init__(self, name: str, elements: List[PipelineElement] = None):
-=======
-    def __init__(self, name: str, elements: list = None, estimator_name: str = ''):
->>>>>>> bc8a4ae4
+    def __init__(self, name: str, elements: List[PipelineElement] = None, estimator_name: str = ''):
         """
         Creates a new Switch object and generated the hyperparameter combination grid.
 
