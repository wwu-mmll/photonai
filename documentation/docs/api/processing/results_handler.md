<<<<<<< HEAD
# Documentation for `ResultsHandler`
::: photonai.processing.ResultsHandler
    selection:
      members:
        - __init__
        - load_from_file
        - load_from_mongodb
        - get_methods
        - get_performance_table
        - get_config_evaluations
=======
# Documentation for `Results Handler`
::: photonai.processing.ResultsHandler
>>>>>>> 3221cc12
<|MERGE_RESOLUTION|>--- conflicted
+++ resolved
@@ -1,5 +1,3 @@
-<<<<<<< HEAD
-# Documentation for `ResultsHandler`
 ::: photonai.processing.ResultsHandler
     selection:
       members:
@@ -8,8 +6,4 @@
         - load_from_mongodb
         - get_methods
         - get_performance_table
-        - get_config_evaluations
-=======
-# Documentation for `Results Handler`
-::: photonai.processing.ResultsHandler
->>>>>>> 3221cc12
+        - get_config_evaluations