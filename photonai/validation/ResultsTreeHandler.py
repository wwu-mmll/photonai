import itertools
import pickle
import numpy as np
import pandas as pd
import seaborn as sns
import matplotlib.pyplot as plt
from typing import Union

from scipy.stats import sem
from sklearn.metrics import confusion_matrix, roc_curve
from pymodm import connect
from pymongo import DESCENDING
from typing import Union

from ..validation.ResultsDatabase import MDBHyperpipe
from ..base.PhotonBase import Hyperpipe
from ..photonlogger.Logger import Logger


class ResultsTreeHandler:
    def __init__(self, result_tree: MDBHyperpipe = None):
        self.results = result_tree

    def load_from_file(self, results_file: str):
        self.results = MDBHyperpipe.from_document(pickle.load(open(results_file, 'rb')))

    def load_from_mongodb(self, mongodb_connect_url: str, pipe_name: str):
        connect(mongodb_connect_url)
        results = list(MDBHyperpipe.objects.raw({'name': pipe_name}))
        if len(results) == 1:
            self.results = results[0]
        elif len(results) > 1:
            self.results = MDBHyperpipe.objects.order_by([("time_of_results", DESCENDING)]).raw({'name': pipe_name}).first()
            Logger().warn('Found multiple hyperpipes with that name. Returning most recent one.')
        else:
            raise FileNotFoundError('Could not load hyperpipe from MongoDB.')

    @staticmethod
    def get_methods():
        """
        This function returns a list of all methods available for ResultsTreeHandler.
        """
        methods_list = [s for s in dir(ResultsTreeHandler) if not '__' in s]
        return methods_list

    def get_performance_table(self):
        """
        This function returns a summary table of the overall results.
        ToDo: add best_config information!
        """

        res_tab = pd.DataFrame()
        for i, folds in enumerate(self.results.outer_folds):
            # add best config infos
            try:
                res_tab.loc[i, 'best_config'] = folds.best_config.human_readable_config
            except:
                res_tab.loc[i, 'best_config'] = str(folds.best_config.human_readable_config)

            # add fold index
            res_tab.loc[i, 'fold'] = folds.fold_nr

            # add sample size infos
            res_tab.loc[i, 'n_train'] = folds.best_config.inner_folds[0].number_samples_training
            res_tab.loc[i, 'n_validation'] = folds.best_config.inner_folds[0].number_samples_validation

            # add performance metrics
            d = folds.best_config.inner_folds[0].validation.metrics
            for key, value in d.items():
                res_tab.loc[i, key] = value

        # add row with overall info
        res_tab.loc[i + 1, 'n_validation'] = np.sum(res_tab['n_validation'])
        for key, value in d.items():
            m = res_tab.loc[:, key]
            res_tab.loc[i+1, key] = np.mean(m)
            res_tab.loc[i + 1, key + '_sem'] = sem(m)   # standard error of the mean
        res_tab.loc[i + 1, 'best_config'] = 'Overall'
        return res_tab

    def get_performance_outer_folds(self):
        performances = dict()
        for metric in self.results.outer_folds[0].best_config.inner_folds[0].validation.metrics.keys():
            performances[metric] = list()
        for i, fold in enumerate(self.results.outer_folds):
            for metric, value in fold.best_config.inner_folds[0].validation.metrics.items():
                performances[metric].append(value)
        return performances

    def get_config_evaluations(self):
        """
        Return the test performance of every tested configuration in every outer fold.
        :return:
        """
        config_performances = list()
        maximum_fold = None
        for outer_fold in self.results.outer_folds:
            if maximum_fold is None or len(outer_fold.tested_config_list) > maximum_fold:
                maximum_fold = len(outer_fold.tested_config_list)

        for outer_fold in self.results.outer_folds:
            performance = dict()
            for metric in self.results.metrics:
                performance[metric] = list()

            for i in range(maximum_fold):
                #for config in outer_fold.tested_config_list:
                for metric in self.results.metrics:
                    if i >= len(outer_fold.tested_config_list):
                        performance[metric].append(np.nan)
                        continue
                    config = outer_fold.tested_config_list[i]
                    if config.config_failed:
                        performance[metric].append(np.nan)
                    else:
                        for item in config.metrics_test:
                            if (item.operation == 'FoldOperations.MEAN') and (item.metric_name == metric):
                                performance[metric].append(item.value)
            config_performances.append(performance)

        config_performances_dict = dict()
        for metric in self.results.metrics:
            config_performances_dict[metric] = list()
            for fold in config_performances:
                config_performances_dict[metric].append(fold[metric])

        return config_performances_dict

    def get_minimum_config_evaluations(self):
        config_evaluations = self.get_config_evaluations()
        minimum_config_evaluations = dict()

        for metric, evaluations in config_evaluations.items():
            minimum_config_evaluations[metric] = list()
            greater_is_better = Hyperpipe.Optimization.greater_is_better_distinction(metric)

            for fold in evaluations:
                fold_evaluations = list()

                if greater_is_better:
                    for i, config in enumerate(fold):
                        if i == 0:
                            last_config = config
                        else:
                            if config > last_config:
                                last_config = config
                        fold_evaluations.append(last_config)
                else:
                    last_config = np.inf
                    for i, config in enumerate(fold):
                        if i == 0:
                            last_config = config
                        else:
                            if config < last_config:
                                last_config = config
                        fold_evaluations.append(last_config)
                minimum_config_evaluations[metric].append(fold_evaluations)

        return minimum_config_evaluations

    def plot_optimizer_history(self, metric,
                               title: str = 'Optimizer History',
                               type: str = 'plot',
                               reduce_scatter_by: Union[int, str] = 'auto',
                               file: str = None):
        """
        :param metric: specify metric that has been stored within the PHOTON results tree
        :param type: 'plot' or 'scatter'
        :param reduce_scatter_by: integer or string ('auto'), reduce the number of points plotted by scatter
        :param file: specify a filename if you want to save the plot
        :return:
        """

        if metric not in self.results.metrics:
            raise ValueError('Metric "{}" not stored in results tree'.format(metric))

        config_evaluations = self.get_config_evaluations()
        minimum_config_evaluations = self.get_minimum_config_evaluations()

        # handle different lengths
        min_corresponding = len(min(config_evaluations[metric], key=len))
        config_evaluations_corres = [configs[:min_corresponding] for configs in config_evaluations[metric]]
        minimum_config_evaluations_corres = [configs[:min_corresponding] for configs in minimum_config_evaluations[metric]]

        mean = np.nanmean(np.asarray(config_evaluations_corres), axis=0)
        mean_min = np.nanmean(np.asarray(minimum_config_evaluations_corres), axis=0)

<<<<<<< HEAD
        greater_is_better = OptimizerMetric.greater_is_better_distinction(metric)
=======
        greater_is_better = Hyperpipe.Optimization.greater_is_better_distinction(metric)
>>>>>>> 0de345b4
        if greater_is_better:
            caption = 'Maximum'
        else:
            caption = 'Minimum'

        if type == 'plot':
            plt.plot(np.arange(0, len(mean)), mean, '-', color='gray', label='Mean Performance')

        elif type == 'scatter':
            # now do smoothing
            if isinstance(reduce_scatter_by, str):
                if reduce_scatter_by != 'auto':
                    Logger().warn('{} is not a valid smoothing_kernel specifier. Falling back to "auto".'.format(
                        reduce_scatter_by))

                # if auto, then calculate size of reduce_scatter_by so that 75 points on x remain
                # smallest reduce_scatter_by should be 1
                reduce_scatter_by = max([np.floor(min_corresponding / 75).astype(int), 1])

            if reduce_scatter_by > 1:
                plt.plot([], [], ' ', label="scatter reduced by factor {}".format(reduce_scatter_by))

            for i, fold in enumerate(config_evaluations[metric]):
                # add a few None so that list can be divided by smoothing_kernel
                remaining = len(fold) % reduce_scatter_by
                if remaining:
                    fold.extend([np.nan] * (reduce_scatter_by - remaining))
                # calculate mean over every n elements so that plot is less cluttered
                reduced_fold = np.nanmean(np.asarray(fold).reshape(-1, reduce_scatter_by), axis=1)
                reduced_xfit = np.arange(reduce_scatter_by / 2, len(fold), step=reduce_scatter_by)
                if i == len(config_evaluations[metric])-1:
                    plt.scatter(reduced_xfit, np.asarray(reduced_fold), color='gray', alpha=0.5, label='Performance', marker='.')
                else:
                    plt.scatter(reduced_xfit, np.asarray(reduced_fold), color='gray', alpha=0.5, marker='.')
        else:
            raise ValueError('Please specify either "plot" or "scatter".')

        plt.plot(np.arange(0, len(mean_min)), mean_min, '-', color='black', label='Mean {} Performance'.format(caption))

        for i, fold in enumerate(minimum_config_evaluations[metric]):
            xfit = np.arange(0, len(fold))
            plt.plot(xfit, fold, '-', color='black', alpha=0.5)

        plt.ylabel(metric.replace('_', ' '))
        plt.xlabel('No of Evaluations')

        plt.legend()
        plt.title(title)
        if file:
            plt.savefig(file)
        plt.show()

    def get_val_preds(self, sort_CV=True):
        """
        This function returns the predictions, true targets, and fold index
        for the best configuration of each outer fold.
        """
        y_true = []
        y_pred = []
        sample_inds = []
        y_pred_probabilities = []
        fold_idx = []
        for i, fold in enumerate(self.results.outer_folds):
            n_samples = len(fold.best_config.inner_folds[0].validation.y_true)
            y_true.extend(fold.best_config.inner_folds[0].validation.y_true)
            y_pred.extend(fold.best_config.inner_folds[0].validation.y_pred)
            y_pred_probabilities.extend(fold.best_config.inner_folds[0].validation.probabilities)
            fold_idx.extend(np.repeat(i, n_samples))
            if sort_CV:
                sample_inds.extend(fold.best_config.inner_folds[0].validation.indices)
        y_true = np.asarray(y_true)
        y_pred = np.asarray(y_pred)
        y_pred_probabilities = np.asarray(y_pred_probabilities)
        fold_idx = np.asarray(fold_idx)
        if sort_CV:
            sample_inds = np.asarray(sample_inds)
            sort_index = np.argsort(sample_inds)
            y_true = y_true[sort_index]
            y_pred = y_pred[sort_index]
            if len(y_pred_probabilities) != 0:
                y_pred_probabilities = y_pred_probabilities[sort_index]

        return {'y_true': y_true, 'y_pred': y_pred, 'sample_inds_CV': sample_inds,
                'y_pred_probabilities': y_pred_probabilities, 'fold_indices': fold_idx}

    def get_inner_val_preds(self, sort_CV=True, config_no=0):
        """
        This function returns the predictions, true targets, and fold index
        for the best configuration of each inner fold if outer fold is not set and eval_final_performance is False
        AND there is only 1 config tested!
        :param sort_CV: sort predictions to match input sequence (i.e. undo CV shuffle = True)?
        :param config_no: which tested config to use?
        """
        y_true = []
        y_pred = []
        if sort_CV:
            sample_inds = []
        y_pred_probabilities = []
        fold_idx = []
        for i, fold in enumerate(self.results._data['outer_folds'][0]['tested_config_list'][config_no]['inner_folds']):
            n_samples = len(fold['validation']['y_true'])
            y_true.extend(fold['validation']['y_true'])
            y_pred.extend(fold['validation']['y_pred'])
            y_pred_probabilities.extend(fold['validation']['probabilities'])
            fold_idx.extend(np.repeat(i, n_samples))
            if sort_CV:
                sample_inds.extend(fold['validation']['indices'])
        y_true = np.asarray(y_true)
        y_pred = np.asarray(y_pred)
        y_pred_probabilities = np.asarray(y_pred_probabilities)
        fold_idx = np.asarray(fold_idx)
        if sort_CV:
            sample_inds = np.asarray(sample_inds)
            sort_index = np.argsort(sample_inds)
            y_true = y_true[sort_index]
            y_pred = y_pred[sort_index]
            if len(y_pred_probabilities) != 0:
                y_pred_probabilities = y_pred_probabilities[sort_index]

        return {'y_true': y_true, 'y_pred': y_pred,
                'y_pred_probabilities': y_pred_probabilities, 'fold_indices': fold_idx}

    def get_importance_scores(self):
        """
        This function returns the importance scores for the best configuration of each outer fold.
        """
        imps = []
        for i, fold in enumerate(self.results.outer_folds):
            imps.append(fold.best_config.inner_folds[0].training.feature_importances)
        return imps

    def plot_true_pred(self, confidence_interval=95):
        """
        This function plots predictions vs. (true) targets and plots a regression line
        with confidence interval.
        """
        preds = ResultsTreeHandler.get_val_preds(self)
        ax = sns.regplot(x=preds['y_pred'], y=preds['y_true'], ci=confidence_interval)
        ax.set(xlabel='Predicted Values', ylabel='True Values')
        plt.show()

    def plot_confusion_matrix(self, classes=None, normalize=False, title='Confusion matrix'):
        """
        This function prints and plots the confusion matrix.
        Normalization can be applied by setting `normalize=True`.
        """

        preds = ResultsTreeHandler.get_val_preds(self)
        cm = confusion_matrix(preds['y_true'], preds['y_pred'])
        np.set_printoptions(precision=2)
        if normalize:
            cm = cm.astype('float') / cm.sum(axis=1)[:, np.newaxis]
            Logger().info("Normalized confusion matrix")
        else:
            Logger().info('Confusion matrix')
        Logger().info(cm)

        plt.figure()
        cmap = plt.cm.Blues
        plt.imshow(cm, interpolation='nearest', cmap=cmap)
        plt.title(title)
        plt.colorbar()

        if classes == None:
            classes = ['class ' + str(c + 1) for c in np.unique(preds['y_true'])]
        tick_marks = np.arange(len(classes))
        plt.xticks(tick_marks, classes, rotation=45)
        plt.yticks(tick_marks, classes)

        fmt = '.2f' if normalize else 'd'
        thresh = cm.max() / 2.
        for i, j in itertools.product(range(cm.shape[0]), range(cm.shape[1])):
            plt.text(j, i, format(cm[i, j], fmt),
                     horizontalalignment="center",
                     color="white" if cm[i, j] > thresh else "black")

        plt.tight_layout()
        plt.ylabel('True label')
        plt.xlabel('Predicted label')
        #plotlyFig = ResultsTreeHandler.__plotlyfy(plt)
        plt.show()

    def plot_roc_curve(self, pos_label=1, y_score_col=1):
        """
        This function plots the ROC curve.
        :param pos_label: In binary classiciation, what is the positive class label?
        :param y_score_col: In binary classiciation, which column of the probability matrix contains the positive class probabilities?
        :return: None
        """


        # get predictive probabilities
        preds = ResultsTreeHandler.get_val_preds(self)

        # get ROC infos
        fpr, tpr, _ = roc_curve(y_true=preds['y_true'],
                                y_score=preds['y_pred_probabilities'][:, y_score_col],
                                pos_label=pos_label)

        # plot ROC curve
        plt.figure()
        plt.plot([0, 1], [0, 1], 'k--')
        plt.plot(fpr, tpr)
        plt.xlabel('False positive rate')
        plt.ylabel('True positive rate')
        plt.title('Receiver Operating Characteristic (ROC) Curve')
        plt.legend(loc='best')
        plt.show()

    def write_summary(self,result_tree,result_path):
        self.eval_mean_time_components(result_tree,result_path)

    def eval_mean_time_components(self,result_tree,result_path):
        """
            This function create charts and tables out of the time-monitoring.
            :param result_tree: Full result_tree in which the time-monitor is stored
            :param result_path: path of saving .csv and pie.png in.
            :return: None
        """
        result_tree = result_tree
        time_monitor_fit = []
        time_monitor_trans_comp = []
        time_monitor_trans_cach = []
        time_monitor_predict = []
        traintest_threshold = []
        for i,outer_fold in enumerate(result_tree.outer_folds):
            traintest_threshold.append(outer_fold.number_samples_test)
            for j, tested_config in enumerate(outer_fold.tested_config_list):
                for k, inner_fold in enumerate(tested_config.inner_folds):
                    time_monitor_fit.append(inner_fold.time_monitor["fit"])
                    time_monitor_trans_comp.append(inner_fold.time_monitor["transform_computed"])
                    time_monitor_trans_cach.append(inner_fold.time_monitor["transform_cached"])
                    time_monitor_predict.append(inner_fold.time_monitor["predict"])

        df_fit = pd.DataFrame(time_monitor_fit)
        df_transComp = pd.DataFrame(time_monitor_trans_comp)
        df_transCach = pd.DataFrame(time_monitor_trans_cach)
        df_predict = pd.DataFrame(time_monitor_predict)


        df_fit,fit_pipeElements = self.eval_mean_time_dfhelper(df_fit,traintest_threshold)
        df_transComp, transComp_pipeElements = self.eval_mean_time_dfhelper(df_transComp,traintest_threshold)
        df_transCach, transCache_pipeElements = self.eval_mean_time_dfhelper(df_transCach,traintest_threshold)
        df_predict, predict_pipeElements = self.eval_mean_time_dfhelper(df_predict,traintest_threshold)

        header = [np.array(['fit']*3+['transform']*3+['transform compute']*3+['transform cache']*3+["predict"]*3+["comparisson"]),
                  np.array(['train', 'test', 'normalized']*5+["cache - compute"])]


        fullFrame = pd.DataFrame([],columns=header).astype(float)

        for fit_pipeElement in fit_pipeElements:
            fullFrame.at[fit_pipeElement, ("fit","train")] = df_fit[(df_fit[fit_pipeElement+"_test"]==0)][fit_pipeElement+"_time"].mean(skipna=True)
            fullFrame.at[fit_pipeElement, ("fit","test")] = df_fit[(df_fit[fit_pipeElement + "_test"] == 1)][
                fit_pipeElement + "_time"].mean(skipna=True)
            fullFrame.at[fit_pipeElement, ("fit","normalized")] = (fullFrame.at[fit_pipeElement, ("fit","train")]+np.nan_to_num(fullFrame.at[fit_pipeElement, ("fit","test")]))/(np.nan_to_num(df_fit[(df_fit[fit_pipeElement+"_test"]==0)][fit_pipeElement+"_n"].mean(skipna=True))+np.nan_to_num(df_fit[(df_fit[fit_pipeElement+"_test"]==1)][fit_pipeElement+"_n"].mean(skipna=True)))

        for fit_pipeElement in transComp_pipeElements:
            fullFrame.at[fit_pipeElement,("transform compute","train")] = df_transComp[(df_transComp[fit_pipeElement+"_test"]==0)][fit_pipeElement+"_time"].mean(skipna=True)
            fullFrame.at[fit_pipeElement, ("transform compute","test")] = df_transComp[(df_transComp[fit_pipeElement + "_test"] == 1)][
                fit_pipeElement + "_time"].mean(skipna=True)
            fullFrame.at[fit_pipeElement, ("transform compute","normalized")] = (np.nan_to_num(fullFrame.at[fit_pipeElement, ("transform compute","train")])+np.nan_to_num(fullFrame.at[fit_pipeElement, ("transform compute","test")]))/(np.nan_to_num(df_transComp[(df_transComp[fit_pipeElement+"_test"]==0)][fit_pipeElement+"_n"].mean(skipna=True))+np.nan_to_num(df_transComp[(df_transComp[fit_pipeElement+"_test"]==1)][fit_pipeElement+"_n"].mean(skipna=True)))

        for fit_pipeElement in transCache_pipeElements:
            fullFrame.at[fit_pipeElement,("transform cache","train")] = df_transCach[(df_transCach[fit_pipeElement+"_test"]==0)][fit_pipeElement+"_time"].mean(skipna=True)
            fullFrame.at[fit_pipeElement, ("transform","train")] = np.nan_to_num(
                fullFrame.at[fit_pipeElement, ("transform cache","train")]) + np.nan_to_num(
                fullFrame.at[fit_pipeElement, ("transform compute","train")])

            fullFrame.at[fit_pipeElement, ("transform cache","test")] = df_transCach[(df_transCach[fit_pipeElement + "_test"] == 1)][
                fit_pipeElement + "_time"].mean(skipna=True)
            fullFrame.at[fit_pipeElement, ("transform","test")] = np.nan_to_num(
                fullFrame.at[fit_pipeElement, ("transform cache","test")]) + np.nan_to_num(
                fullFrame.at[fit_pipeElement, ("transform compute","test")])

            fullFrame.at[fit_pipeElement, ("transform cache","normalized")] = (np.nan_to_num(fullFrame.at[fit_pipeElement, ("transform cache","train")])+np.nan_to_num(fullFrame.at[fit_pipeElement, ("transform cache","test")]))/(np.nan_to_num(df_transCach[(df_transCach[fit_pipeElement+"_test"]==0)][fit_pipeElement+"_n"].mean(skipna=True))+np.nan_to_num(df_transCach[(df_transCach[fit_pipeElement+"_test"]==1)][fit_pipeElement+"_n"].mean(skipna=True)))
            fullFrame.at[fit_pipeElement, ("transform","normalized")] = np.nan_to_num(
                fullFrame.at[fit_pipeElement, ("transform cache","normalized")]) + np.nan_to_num(
                fullFrame.at[fit_pipeElement, ("transform compute","normalized")])

            fullFrame.at[fit_pipeElement, ("comparisson", "cache - compute")] = np.nan_to_num(fullFrame.at[fit_pipeElement, ("transform cache","normalized")]/fullFrame.at[fit_pipeElement, ("transform compute","normalized")])

        for fit_pipeElement in predict_pipeElements:
            fullFrame.at[fit_pipeElement,("predict","train")] = df_predict[(df_predict[fit_pipeElement+"_test"]==0)][fit_pipeElement+"_time"].mean(skipna=True)
            fullFrame.at[fit_pipeElement, ("predict","test")] = df_predict[(df_predict[fit_pipeElement + "_test"] == 1)][
                fit_pipeElement + "_time"].mean(skipna=True)
            fullFrame.at[fit_pipeElement, ("predict","normalized")] = (np.nan_to_num(fullFrame.at[fit_pipeElement, ("predict","train")])+np.nan_to_num(fullFrame.at[fit_pipeElement, ("predict","test")]))/(np.nan_to_num(df_predict[(df_predict[fit_pipeElement+"_test"]==0)][fit_pipeElement+"_n"].mean(skipna=True))+np.nan_to_num(df_predict[(df_predict[fit_pipeElement+"_test"]==1)][fit_pipeElement+"_n"].mean(skipna=True)))



        fullFrame = fullFrame.astype(float)

        fullFrame.to_csv(result_path+"time_monitor.csv",float_format = "%.6f")

        labels = list(fullFrame.index)
        sizes_fit = list(fullFrame[("fit","normalized")])
        if sum(np.nan_to_num(sizes_fit))==0:
            sizes_fit = np.nan_to_num(sizes_fit)
        else:
            sizes_fit = [np.nan_to_num(float(i) / np.nanmax(sizes_fit))*100 for i in sizes_fit]

        sizes_trans = list(fullFrame[("transform","normalized")])
        if sum(np.nan_to_num(sizes_trans))==0:
            sizes_trans = np.nan_to_num(sizes_trans)
        else:
            sizes_trans = [np.nan_to_num(float(i) / np.nanmax(sizes_trans)) * 100 for i in sizes_trans]

        sizes_transCache = list(fullFrame[("transform cache","normalized")])
        if sum(np.nan_to_num(sizes_transCache))==0:
            sizes_transCache = np.nan_to_num(sizes_transCache)
        else:
            sizes_transCache = [np.nan_to_num(float(i) / np.nanmax(sizes_transCache)) * 100 for i in sizes_transCache]

        sizes_transComp = list(fullFrame[("transform compute", "normalized")])
        if sum(np.nan_to_num(sizes_transComp))==0:
            sizes_transComp = np.nan_to_num(sizes_transComp)
        else:
            sizes_transComp = [np.nan_to_num(float(np.nan_to_num(i)) / np.nanmax(sizes_transComp)) * 100 for i in sizes_transComp]

        sizes_predict = list(fullFrame[("predict", "normalized")])
        if sum(np.nan_to_num(sizes_predict))==0:
            sizes_predict = np.nan_to_num(sizes_predict)
        else:
            sizes_predict = [np.nan_to_num(i / np.nanmax(sizes_predict)) * 100 for i in sizes_predict]

        if not sum(sizes_trans) and not(sum(sizes_transCache)):
            sizes_trans = sizes_transComp

        dataList = [sizes_fit, sizes_transComp, sizes_transCache, sizes_trans, sizes_predict]
        titleList = ["fit", "transform computed", "transform cached", "transform total", "predict"]


        fig = plt.figure(figsize=(18, 10), dpi=160)
        for k,data in enumerate(dataList):
            ax1 = fig.add_subplot(231+k)
            patches, _,_ = plt.pie(data, shadow=True, startangle=90, autopct=self.eval_mean_time_Autopct, pctdistance=0.7)
            plt.legend(patches, labels, loc="best")
            plt.axis('equal')
            plt.tight_layout()
            plt.title(titleList[k])

        plt.savefig(result_path+'time_monitor_pie.png')

    @staticmethod
    def eval_mean_time_dfhelper(df,threshold):
        imp_col = df.columns
        columns = []
        for row in df.index:
            for col in imp_col:
                if not df.at[row, col]:
                    continue
                column = df.at[row, col][0]
                if column not in columns:
                    df[column + "_time"] = pd.Series()
                    df[column + "_n"] = pd.Series()
                    columns.append(column)
                df.at[row, column + "_time"] = df.at[row, col][1]
                df.at[row, column + "_n"] = df.at[row, col][2]
                df.at[row, column + "_test"] = df.at[row, column + "_n"] < np.mean(threshold)
                df.at[row, column + "_mean"] = df.at[row, col][1] / df.at[row, col][2]
        return [df.drop(imp_col, 1), columns]

    @staticmethod
    def eval_mean_time_Autopct(value):
        if value > 1:
            return int(round(value, 0))
        return None<|MERGE_RESOLUTION|>--- conflicted
+++ resolved
@@ -185,11 +185,7 @@
         mean = np.nanmean(np.asarray(config_evaluations_corres), axis=0)
         mean_min = np.nanmean(np.asarray(minimum_config_evaluations_corres), axis=0)
 
-<<<<<<< HEAD
-        greater_is_better = OptimizerMetric.greater_is_better_distinction(metric)
-=======
         greater_is_better = Hyperpipe.Optimization.greater_is_better_distinction(metric)
->>>>>>> 0de345b4
         if greater_is_better:
             caption = 'Maximum'
         else:
