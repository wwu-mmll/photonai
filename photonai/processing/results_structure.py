import pickle
import uuid
from enum import Enum

import numpy as np
from pymodm import MongoModel, EmbeddedMongoModel, fields


class MDBFoldMetric(EmbeddedMongoModel):
    class Meta:
        final = True
        connection_alias = 'photon_core'

    operation = fields.CharField(blank=True)
    metric_name = fields.CharField(blank=True)
    value = fields.FloatField(blank=True)

    def __str__(self):
        if self.operation is not None:
            op = self.operation.split(".")[1]
        else:
            op = ''
        return "__".join([self.metric_name, op, str(self.value)])


class MDBScoreInformation(EmbeddedMongoModel):
    class Meta:
        final = True
        connection_alias = 'photon_core'

    metrics = fields.DictField(blank=True)
    score_duration = fields.IntegerField(blank=True)
    y_true = fields.ListField(blank=True)
    y_pred = fields.ListField(blank=True)
    indices = fields.ListField(blank=True)
    probabilities = fields.ListField(blank=True)
    metrics_copied_from_inner = fields.BooleanField(default=False)

    def save_memory(self):
        self.y_true = list()
        self.y_pred = list()
        self.indices = list()
        self.probabilities = list()

    def __str__(self):
        return str(self.metrics)


class MDBInnerFold(EmbeddedMongoModel):
    class Meta:
        final = True
        connection_alias = 'photon_core'

    fold_nr = fields.IntegerField()
    training = fields.EmbeddedDocumentField(MDBScoreInformation, blank=True)
    validation = fields.EmbeddedDocumentField(MDBScoreInformation, blank=True)
    number_samples_training = fields.IntegerField(blank=True)
    number_samples_validation = fields.IntegerField(blank=True)
    time_monitor = fields.DictField(blank=True)
    feature_importances = fields.ListField(blank=True)
    learning_curves = fields.ListField(blank=True)


class MDBConfig(EmbeddedMongoModel):
    class Meta:
        final = True
        connection_alias = 'photon_core'

    photon_config_id = fields.CharField(blank=True)
    inner_folds = fields.EmbeddedDocumentListField(MDBInnerFold, default=[], blank=True)
    best_config_score = fields.EmbeddedDocumentField(MDBInnerFold, blank=True)
    computation_start_time = fields.DateTimeField(blank=True)
    computation_end_time = fields.DateTimeField(blank=True)
    fit_duration_minutes = fields.IntegerField(blank=True)
    pipe_name = fields.CharField(blank=True)
    config_dict = fields.DictField(blank=True)
    children_config_dict = fields.DictField(blank=True)
    children_config_ref = fields.ListField(default=[], blank=True)
    # best_config_ref_to_train_item = fields.CharField(blank=True)
    config_nr = fields.IntegerField(blank=True)
    config_failed = fields.BooleanField(default=False)
    config_error = fields.CharField(blank=True)
    full_model_spec = fields.DictField(blank=True)
    metrics_train = fields.EmbeddedDocumentListField(MDBFoldMetric, default=[], blank=True)
    metrics_test = fields.EmbeddedDocumentListField(MDBFoldMetric, default=[], blank=True)
    human_readable_config = fields.DictField(blank=True)

    def set_photon_id(self):
        self.photon_config_id = str(uuid.uuid4())

    def decrease_memory(self):
        for fold in self.inner_folds:
<<<<<<< HEAD
            fold.training.save_memory()
            fold.validation.save_memory()
=======
            for fold_set in [fold.training, fold.validation]:
                fold_set.y_true = []
                fold_set.y_pred = []
                fold_set.indices = []
                fold_set.probabilities = []
>>>>>>> 6b8a32f4
            fold.feature_importances = []
            fold.time_monitor = {}


class MDBOuterFold(EmbeddedMongoModel):
    class Meta:
        final = True
        connection_alias = 'photon_core'

    fold_nr = fields.IntegerField(blank=True)
    best_config = fields.EmbeddedDocumentField(MDBConfig, blank=True)
    tested_config_list = fields.EmbeddedDocumentListField(MDBConfig, default=[], blank=True)
    number_samples_test = fields.IntegerField(blank=True)
    class_distribution_test = fields.DictField(blank=True, default={})
    class_distribution_validation = fields.DictField(blank=True, default={})
    number_samples_validation = fields.IntegerField(blank=True)
    dummy_results = fields.EmbeddedDocumentField(MDBInnerFold, blank=True)


class MDBPermutationMetrics(EmbeddedMongoModel):
    class Meta:
        final = True
        connection_alias = 'photon_core'

    metric_name = fields.CharField(blank=True)
    metric_value = fields.FloatField(blank=True)
    p_value = fields.FloatField(blank=True)
    values_permutations = fields.ListField(blank=True)


class MDBPermutationResults(EmbeddedMongoModel):
    class Meta:
        final = True
        connection_alias = 'photon_core'

    n_perms = fields.IntegerField(blank=True)
    n_perms_done = fields.IntegerField(blank=True)
    random_state = fields.IntegerField(blank=True)
    metrics = fields.EmbeddedDocumentListField(MDBPermutationMetrics, blank=True)


class MDBDummyResults(EmbeddedMongoModel):
    class Meta:
        final = True
        connection_alias = 'photon_core'

    strategy = fields.CharField(blank=True)
    train = fields.EmbeddedDocumentListField(MDBFoldMetric, default=[], blank=True)
    test = fields.EmbeddedDocumentListField(MDBFoldMetric, default=[], blank=True)

    def get_test_metrics(self):
        return {m.metric_name: m.value for m in self.test if m.operation == "FoldOperations.MEAN"}


class MDBHyperpipeInfo(EmbeddedMongoModel):
    class Meta:
        final = True
        connection_alias = 'photon_core'

    data = fields.DictField(blank=True)
    cross_validation = fields.DictField(blank=True)
    optimization = fields.DictField(blank=True)
    flowchart = fields.CharField(blank=True)
    pipeline_elements = fields.DictField(blank=True)
    metrics = fields.ListField(blank=True)
    best_config_metric = fields.CharField(blank=True)
    maximize_best_config_metric = fields.BooleanField(blank=True)
    estimation_type = fields.CharField(blank=True)
    eval_final_performance = fields.BooleanField(blank=True)


class MDBHyperpipe(MongoModel):
    class Meta:
        final = True
        connection_alias = 'photon_core'

    name = fields.CharField()
    version = fields.CharField()
    output_folder = fields.CharField(blank=True)

    permutation_id = fields.CharField(blank=True)
    permutation_failed = fields.CharField(blank=True)
    permutation_test = fields.EmbeddedDocumentField(MDBPermutationResults, blank=True)

    computation_completed = fields.BooleanField(default=False)
    computation_start_time = fields.DateTimeField(blank=True)
    computation_end_time = fields.DateTimeField(blank=True)

    outer_folds = fields.EmbeddedDocumentListField(MDBOuterFold, default=[], blank=True)
    best_config = fields.EmbeddedDocumentField(MDBConfig, blank=True)
    best_config_feature_importances = fields.ListField(blank=True)
    metrics_train = fields.EmbeddedDocumentListField(MDBFoldMetric, default=[], blank=True)
    metrics_test = fields.EmbeddedDocumentListField(MDBFoldMetric, default=[], blank=True)

    hyperpipe_info = fields.EmbeddedDocumentField(MDBHyperpipeInfo)

    # dummy estimator
    dummy_estimator = fields.EmbeddedDocumentField(MDBDummyResults, blank=True)

    # stuff for wizard connection
    user_id = fields.CharField(blank=True)
    wizard_object_id = fields.ObjectIdField(blank=True)
    wizard_system_name = fields.CharField(blank=True)


class FoldOperations(Enum):
    MEAN = 0
    STD = 1
    RAW = 2


class ParallelData(MongoModel):

    unprocessed_data = fields.ObjectIdField()
    processed_data = fields.ObjectIdField()


class MDBHelper:
    OPERATION_DICT = {FoldOperations.MEAN: np.mean, FoldOperations.STD: np.std}

    @staticmethod
    def aggregate_metrics_for_outer_folds(outer_folds, metrics):
        folds = [fold.best_config.best_config_score for fold in outer_folds]
        return MDBHelper._aggregate_metrics(folds, metrics)

    @staticmethod
    def aggregate_metrics_for_inner_folds(inner_folds, metrics):
        return MDBHelper._aggregate_metrics(inner_folds, metrics)

    @staticmethod
    def _aggregate_metrics(folds, metrics):

        def calculate_single_metric(operation_name, value_list: list, **kwargs):
            if operation_name in MDBHelper.OPERATION_DICT:
                val = MDBHelper.OPERATION_DICT[operation_name](value_list, **kwargs)
            else:
                raise KeyError('Could not find function for processing metrics across folds:' + operation_name)
            return val

        operations = [FoldOperations.MEAN, FoldOperations.STD]
        metrics_train = []
        metrics_test = []
        for metric_item in metrics:
            for op in operations:
                value_list_train = [fold.training.metrics[metric_item] for fold in folds
                                    if fold.training is not None and metric_item in fold.training.metrics]
                if value_list_train:
                    metrics_train.append(MDBFoldMetric(operation=op, metric_name=metric_item,
                                                       value=calculate_single_metric(op, value_list_train)))

                value_list_validation = [fold.validation.metrics[metric_item] for fold in folds
                                         if fold.validation is not None and metric_item in fold.validation.metrics]
                if value_list_validation:
                    metrics_test.append(MDBFoldMetric(operation=op, metric_name=metric_item,
                                                      value=calculate_single_metric(op, value_list_validation)))
        return metrics_train, metrics_test

    @staticmethod
    def get_metric(config_item, operation, metric, train=True):
        if train:
            metric = [item.value for item in config_item.metrics_train if item.operation == str(operation)
                      and item.metric_name == metric and not config_item.config_failed]
        else:
            metric = [item.value for item in config_item.metrics_test if item.operation == str(operation)
                      and item.metric_name == metric and not config_item.config_failed]
        if len(metric) == 1:
            return metric[0]
        return metric

    @staticmethod
    def load_results(filename):
        return MDBHyperpipe.from_document(pickle.load(open(filename, 'rb')))<|MERGE_RESOLUTION|>--- conflicted
+++ resolved
@@ -90,16 +90,8 @@
 
     def decrease_memory(self):
         for fold in self.inner_folds:
-<<<<<<< HEAD
             fold.training.save_memory()
             fold.validation.save_memory()
-=======
-            for fold_set in [fold.training, fold.validation]:
-                fold_set.y_true = []
-                fold_set.y_pred = []
-                fold_set.indices = []
-                fold_set.probabilities = []
->>>>>>> 6b8a32f4
             fold.feature_importances = []
             fold.time_monitor = {}
 
