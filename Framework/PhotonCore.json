--- conflicted
+++ resolved
@@ -1,128 +1,130 @@
 {
-   "PretrainedCNNClassifier":[
+   "PretrainedCNNClassifier": [
       "PipelineWrapper.PretrainedCNNClassifier.PretrainedCNNClassifier",
       "Estimator"
    ],
-   "KerasDNNClassifier":[
+   "KerasDNNClassifier": [
       "PipelineWrapper.KerasDNNClassifier.KerasDNNClassifier",
       "Estimator"
    ],
-   "CNN1d":[
+   "CNN1d": [
       "PipelineWrapper.CNN1d.CNN1d",
       "Estimator"
    ],
-   "rl_cnn":[
+   "rl_cnn": [
       "photon_core.PipelineWrapper.RLCNN.RLCNN",
       "Estimator"
    ],
-   "pca":[
+   "pca": [
       "sklearn.decomposition.PCA",
       "Transformer"
    ],
-   "KNeighborsRegressor":[
+   "KNeighborsRegressor": [
       "sklearn.neighbors.KNeighborsRegressor",
       "Estimator"
    ],
-   "RandomForestRegressor":[
+   "RandomForestRegressor": [
       "sklearn.ensemble.RandomForestRegressor",
       "Estimator"
    ],
-   "KerasDNNRegressor":[
+   "KerasDNNRegressor": [
       "PipelineWrapper.KerasDNNRegressor.KerasDNNRegressor",
       "Estimator"
    ],
-   "logistic":[
+   "logistic": [
       "sklearn.linear_model.LogisticRegression",
       "Estimator"
    ],
-   "wrapper_model":[
+   "wrapper_model": [
       "PipelineWrapper.WrapperModel.WrapperModel",
       "Estimator"
    ],
-   "f_classif_select_percentile":[
+   "f_classif_select_percentile": [
       "PipelineWrapper.FeatureSelection.FClassifSelectPercentile",
       "Transformer"
    ],
-   "SelectPercentile":[
+   "SelectPercentile": [
       "sklearn.feature_selection.SelectPercentile",
       "Transformer"
    ],
-   "SVR":[
+   "SVR": [
       "sklearn.svm.SVR",
       "Estimator"
    ],
-   "f_regression_select_percentile":[
+   "f_regression_select_percentile": [
       "PipelineWrapper.FeatureSelection.FRegressionSelectPercentile",
       "Transformer"
    ],
-   "svc":[
+   "svc": [
       "sklearn.svm.SVC",
       "Estimator"
    ],
-   "SourceSplitter":[
+   "SourceSplitter": [
       "PipelineWrapper.SourceSplitter.SourceSplitter",
       "Transformer"
    ],
-   "py_esn_c":[
+   "py_esn_c": [
       "PipelineWrapper.PyESNWrapper.PyESNClassifier",
       "Estimator"
    ],
-   "ae_pca":[
+   "ae_pca": [
       "PipelineWrapper.PCA_AE_Wrapper.PCA_AE_Wrapper",
       "Transformer"
    ],
-   "test_wrapper":[
+   "test_wrapper": [
       "PipelineWrapper.TestWrapper.WrapperTestElement",
       "Estimator"
    ],
-   "standard_scaler":[
+   "standard_scaler": [
       "sklearn.preprocessing.StandardScaler",
       "Transformer"
    ],
-   "DecisionTreeRegressor":[
+   "DecisionTreeRegressor": [
       "sklearn.tree.DecisionTreeRegressor",
       "Estimator"
    ],
-   "SiameseDNNClassifier":[
+   "SiameseDNNClassifier": [
       "PipelineWrapper.SiameseDNNClassifier.SiameseDNNClassifier",
       "Estimator"
    ],
-   "dnn":[
+   "dnn": [
       "PipelineWrapper.TFDNNClassifier.TFDNNClassifier",
       "Estimator"
    ],
-   "knn":[
+   "knn": [
       "sklearn.neighbors.KNeighborsClassifier",
       "Estimator"
    ],
-   "py_esn_r":[
+   "py_esn_r": [
       "PipelineWrapper.PyESNWrapper.PyESNRegressor",
       "Estimator"
    ],
-   "f_classif_select_p_value":[
+   "f_classif_select_p_value": [
       "PipelineWrapper.FeatureSelection.FRegressionFilterPValue",
       "Transformer"
    ],
-   "pearson_feature_selector":[
+   "pearson_feature_selector": [
       "PipelineWrapper.FeatureSelection.PearsonFeatureSelector",
       "Transformer"
    ],
-   "KerasDNNMultiOutput":[
-   "PipelineWrapper.KerasDNNMultiOutput.KerasDNNMultiOutput",
-   "Estimator"
+   "KerasDNNMultiOutput": [
+      "PipelineWrapper.KerasDNNMultiOutput.KerasDNNMultiOutput",
+      "Estimator"
    ],
    "interaction_terms": [
-      "sklearn.preprocessing.PolynomialFeatures", "Transformer"
+      "sklearn.preprocessing.PolynomialFeatures",
+      "Transformer"
    ],
-   "CategoricalANOVASelectPercentile":[
-   "PipelineWrapper.FeatureSelection.AnovaSelectPercentile",
-   "Transformer"],
-<<<<<<< HEAD
-
-   "ZeroVarianceFilter":[
-   "sklearn.feature_selection.VarianceThreshold",
-   "Transformer"]
-=======
-   "OneClassSVM": ["sklearn.svm.OneClassSVM", "Estimator"]
->>>>>>> ebb8b9dd
+   "CategoricalANOVASelectPercentile": [
+      "PipelineWrapper.FeatureSelection.AnovaSelectPercentile",
+      "Transformer"
+   ],
+   "ZeroVarianceFilter": [
+      "sklearn.feature_selection.VarianceThreshold",
+      "Transformer"
+   ],
+   "OneClassSVM": [
+      "sklearn.svm.OneClassSVM",
+      "Estimator"
+   ]
 }