--- conflicted
+++ resolved
@@ -3,11 +3,7 @@
 from nilearn.image import new_img_like
 from pathlib import Path
 from sklearn.base import BaseEstimator
-<<<<<<< HEAD
-from Logging import Logger
-=======
 from Logging.Logger import Logger
->>>>>>> 6548e01f
 
 
 class BrainAtlas(BaseEstimator):
@@ -131,7 +127,6 @@
         i = 0
         out_ind = ()
         for roi in rois:
-            # ToDo: interpolation continuous? bicubic?
             roi = image.resample_img(roi, target_affine=img.affine, target_shape=img.shape, interpolation='nearest')
 
             # check orientations
