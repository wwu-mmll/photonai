--- conflicted
+++ resolved
@@ -21,21 +21,11 @@
 
 class TestRunExamples(PhotonBaseTest):
     
-<<<<<<< HEAD
+
     def setUp(self):     
         self.examples_folder = Path(os.path.dirname(os.path.realpath(photonai.__file__))).joinpath(
             'examples')        
     """
-=======
-    def setUp(self):
-        path = Path(os.path.dirname(os.path.realpath(__file__))).parent.parent.joinpath('examples')
-        self.examples_folder = str(path)
-        if not isdir(self.examples_folder):
-            self.examples_folder = "../examples"
-        if not isdir(self.examples_folder):
-            self.examples_folder = "../../examples"
-    """.format(examples_folder)
->>>>>>> 779155a1
 
     for file in files:
         if not "__init__" in file:
