--- conflicted
+++ resolved
@@ -812,7 +812,14 @@
                                   Branch('MyBranch', [PipelineElement('PCA')])])
         self.assertEqual(len(stack.elements), 4)
 
-<<<<<<< HEAD
+    def test_feature_importances(self):
+        # single item
+        self.estimator_stack.fit(self.X, self.y)
+        self.assertIsNone(self.estimator_stack.feature_importances_)
+
+        self.estimator_branch_stack.fit(self.X, self.y)
+        self.assertIsNone(self.estimator_branch_stack.feature_importances_)
+
     def test_use_probabilities(self):
         self.estimator_stack.use_probabilities = True
         self.estimator_stack.fit(self.X, self.y)
@@ -826,15 +833,6 @@
         probas = self.estimator_stack.predict_proba(self.X)
         self.assertEqual(probas.shape[1], 3)
 
-=======
-    def test_feature_importances(self):
-        # single item
-        self.estimator_stack.fit(self.X, self.y)
-        self.assertIsNone(self.estimator_stack.feature_importances_)
-
-        self.estimator_branch_stack.fit(self.X, self.y)
-        self.assertIsNone(self.estimator_branch_stack.feature_importances_)
->>>>>>> a6e80198
 
 class DataFilterTests(unittest.TestCase):
 
