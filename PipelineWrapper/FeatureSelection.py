--- conflicted
+++ resolved
@@ -1,13 +1,9 @@
 # Wrapper for Feature Selection (Select Percentile)
 import numpy as np
 from sklearn.base import BaseEstimator, TransformerMixin
-<<<<<<< HEAD
 from sklearn.feature_selection import f_regression, f_classif, SelectPercentile, \
     VarianceThreshold, mutual_info_classif, mutual_info_regression, SelectKBest, chi2
-=======
-from sklearn.feature_selection import f_regression, f_classif, SelectPercentile
 from scipy.stats import pearsonr, f_oneway
-
 
 class PearsonFeatureSelector(BaseEstimator, TransformerMixin):
     _estimator_type = "transformer"
@@ -51,20 +47,36 @@
 
     def transform(self, X):
         return X[:, self.selected_indices]
->>>>>>> 836badda
-
 
 class FRegressionSelectPercentile(BaseEstimator, TransformerMixin):
     _estimator_type = "transformer"
 
     def __init__(self, percentile=10):
-        #self.var_thres = VarianceThreshold()
+        self.var_thres = VarianceThreshold()
         self.percentile = percentile
         self.my_fs = None
 
     def fit(self, X, y):
         X = self.var_thres.fit_transform(X)
         self.my_fs = SelectPercentile(score_func=f_regression, percentile=self.percentile)
+        self.my_fs.fit(X,y)
+        return self
+
+    def transform(self, X):
+        X = self.var_thres.transform(X)
+        return self.my_fs.transform(X)
+
+class FClassifSelectPercentile(BaseEstimator, TransformerMixin):
+    _estimator_type = "transformer"
+
+    def __init__(self, percentile=10):
+        self.var_thres = VarianceThreshold()
+        self.percentile = percentile
+        self.my_fs = None
+
+    def fit(self, X, y):
+        X = self.var_thres.fit_transform(X)
+        self.my_fs = SelectPercentile(score_func=f_classif, percentile=self.percentile)
         self.my_fs.fit(X,y)
         return self
 
@@ -103,80 +115,11 @@
         return self.my_fs.transform(X)
 
 
-class FClassifSelectPercentile(BaseEstimator, TransformerMixin):
-    _estimator_type = "transformer"
-
-    def __init__(self, percentile=10):
-        #self.var_thres = VarianceThreshold()
-        self.percentile = percentile
-        self.my_fs = None
-
-    def fit(self, X, y):
-        X = self.var_thres.fit_transform(X)
-        self.my_fs = SelectPercentile(score_func=f_classif, percentile=self.percentile)
-        self.my_fs.fit(X,y)
-        return self
-
-    def transform(self, X):
-        X = self.var_thres.transform(X)
-        return self.my_fs.transform(X)
-
-<<<<<<< HEAD
-class MIClassifSelectPercentile(BaseEstimator, TransformerMixin):
-    _estimator_type = 'transformer'
-
-    def __init__(self, percentile=10):
-        self.var_thres = VarianceThreshold()
-        self.percentile = percentile
-        self.my_fs = None
-
-    def fit(self, X, y):
-        X = self.var_thres.fit_transform(X)
-        self.my_fs = SelectPercentile(score_func=mutual_info_classif, percentile=self.percentile)
-        self.my_fs.fit(X, y)
-        return self
-
-    def transform(self, X):
-        X = self.var_thres.transform(X)
-        return self.my_fs.transform(X)
-
-
-class MIRegressionSelectPercentile(BaseEstimator, TransformerMixin):
-    _estimator_type = 'transformer'
-
-    def __init__(self, percentile=10):
-        self.var_thres = VarianceThreshold()
-        self.percentile = percentile
-        self.my_fs = None
-
-    def fit(self, X, y):
-        X = self.var_thres.fit_transform(X)
-        self.my_fs = SelectPercentile(score_func=mutual_info_regression, percentile=self.percentile)
-        self.my_fs.fit(X, y)
-        return self
-
-    def transform(self, X):
-        X = self.var_thres.transform(X)
-        return self.my_fs.transform(X)
-
-class Chi2KBest(BaseEstimator, TransformerMixin):
-    _estimator_type = 'transformer'
-
-    def __init__(self, k=10):
-        self.var_thres = VarianceThreshold()
-        self.k = k
-        self.my_fs = None
-
-    def fit(self, X, y):
-        X = self.var_thres.fit_transform(X)
-        self.my_fs = SelectKBest(score_func=chi2, k=self.k)
-=======
-
 class AnovaSelectPercentile(BaseEstimator, TransformerMixin):
     _estimator_type = "transformer"
 
     def __init__(self, percentile=10):
-        #self.var_thres = VarianceThreshold()
+        # self.var_thres = VarianceThreshold()
         self.percentile = percentile
         self.my_fs = None
 
@@ -192,25 +135,75 @@
             fs.append(f)
             ps.append(p)
         return fs, ps
-    
+
     def inverse_transform(self, X):
         return self.my_fs.inverse_transform(X)
 
     def fit(self, X, y):
-        #X = self.var_thres.fit_transform(X)
+        # X = self.var_thres.fit_transform(X)
         self.my_fs = SelectPercentile(score_func=self.loc_anova, percentile=self.percentile)
->>>>>>> 836badda
-        self.my_fs.fit(X, y)
-        return self
-
-    def transform(self, X):
-<<<<<<< HEAD
-        X = self.var_thres.transform(X)
-        return self.my_fs.transform(X)
-=======
-        #X = self.var_thres.transform(X)
+        self.my_fs.fit(X, y)
+        return self
+
+    def transform(self, X):
+        # X = self.var_thres.transform(X)
         return_values = self.my_fs.transform(X)
         if return_values.size == 0:
             return_values = np.zeros(X.shape)
         return return_values
->>>>>>> 836badda
+
+
+class MIClassifSelectPercentile(BaseEstimator, TransformerMixin):
+    _estimator_type = 'transformer'
+
+    def __init__(self, percentile=10):
+        self.var_thres = VarianceThreshold()
+        self.percentile = percentile
+        self.my_fs = None
+
+    def fit(self, X, y):
+        X = self.var_thres.fit_transform(X)
+        self.my_fs = SelectPercentile(score_func=mutual_info_classif, percentile=self.percentile)
+        self.my_fs.fit(X, y)
+        return self
+
+    def transform(self, X):
+        X = self.var_thres.transform(X)
+        return self.my_fs.transform(X)
+
+
+class MIRegressionSelectPercentile(BaseEstimator, TransformerMixin):
+    _estimator_type = 'transformer'
+
+    def __init__(self, percentile=10):
+        self.var_thres = VarianceThreshold()
+        self.percentile = percentile
+        self.my_fs = None
+
+    def fit(self, X, y):
+        X = self.var_thres.fit_transform(X)
+        self.my_fs = SelectPercentile(score_func=mutual_info_regression, percentile=self.percentile)
+        self.my_fs.fit(X, y)
+        return self
+
+    def transform(self, X):
+        X = self.var_thres.transform(X)
+        return self.my_fs.transform(X)
+
+class Chi2KBest(BaseEstimator, TransformerMixin):
+    _estimator_type = 'transformer'
+
+    def __init__(self, k=10):
+        self.var_thres = VarianceThreshold()
+        self.k = k
+        self.my_fs = None
+
+    def fit(self, X, y):
+        X = self.var_thres.fit_transform(X)
+        self.my_fs = SelectKBest(score_func=chi2, k=self.k)
+        self.my_fs.fit(X, y)
+        return self
+
+    def transform(self, X):
+        X = self.var_thres.transform(X)
+        return self.my_fs.transform(X)