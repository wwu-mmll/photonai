--- conflicted
+++ resolved
@@ -10,7 +10,6 @@
 
 # WE USE THE BREAST CANCER SET FROM SKLEARN
 X, y = load_breast_cancer(True)
-
 
 # DESIGN YOUR PIPELINE
 my_pipe = Hyperpipe('basic_svm_pipe',  # the name of your pipeline
@@ -63,12 +62,6 @@
 # YOU CAN ALSO SAVE THE BEST PERFORMING PIPELINE FOR FURTHER USE
 # my_pipe.save_optimum_pipe('optimum_pipe.photon')
 
-<<<<<<< HEAD
-# YOU CAN ALSO LOAD YOUR RESULTS FROM THE MONGO DB
-# ---------------------------
-Investigator.load_from_db(mongo_settings.mongodb_connect_url, my_pipe.name)
 
-=======
->>>>>>> c6e8a656
 debug = True
 
