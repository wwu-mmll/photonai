--- conflicted
+++ resolved
@@ -26,12 +26,8 @@
 
 from photonai.configuration.Register import PhotonRegister
 # from framework.ImbalancedWrapper import ImbalancedDataTransform
-<<<<<<< HEAD
 from photonai.photonlogger.Logger import Logger
-=======
-from photonai.logging.Logger import Logger
 from ..helpers.ConfigGrid import create_global_config
->>>>>>> ee06c1be
 from photonai.optimization.OptimizationStrategies import GridSearchOptimizer, RandomGridSearchOptimizer, \
     TimeBoxedRandomGridSearchOptimizer
 from photonai.validation.Validate import TestPipeline, OptimizerMetric
@@ -112,7 +108,7 @@
     * 'verbose' [int, default=0]:
         The level of verbosity, 0 is least talkative
 
-    * 'photonlogger' [bool, default=False]:
+    * 'logging' [bool, default=False]:
         If True, prints the output to a log file
 
     * 'logfile' [str]:
@@ -189,7 +185,7 @@
                             inner_cv=KFold(n_splits=10, shuffle=True),
                             metrics=['accuracy', 'precision', 'recall', "f1_score"],
                             best_config_metric='accuracy', eval_final_performance=True,
-                            photonlogger=True, verbose=2)
+                            logging=True, verbose=2)
 
    """
 
@@ -276,7 +272,7 @@
         self._hyperparameters = []
         self._config_grid = []
 
-        # containers for optimization history and photonlogger
+        # containers for optimization history and logging
         self._config_history = []
         self._parameter_history = []
         self._test_performances = {}
@@ -539,7 +535,7 @@
                 else:
                     self.result_tree_name = self.name
 
-                # initialize result photonlogger with hyperpipe class
+                # initialize result logging with hyperpipe class
                 self.result_tree = MDBHyperpipe(name=self.result_tree_name)
                 self.result_tree.outer_folds = []
 
@@ -573,7 +569,7 @@
                     self._distribute_cv_info_to_hyperpipe_children(num_of_folds=num_folds,
                                                                    outer_fold_counter=outer_fold_counter)
 
-                    no_of_tested_configs = 0
+                    tested_config_counter = 0
 
                     # add outer fold info object to result tree
                     outer_fold = MDBOuterFold(fold_nr=outer_fold_counter)
@@ -582,7 +578,7 @@
 
                     # do the optimizing
                     for current_config in self.optimizer.next_config:
-                        self._distribute_cv_info_to_hyperpipe_children(reset=True, config_counter=no_of_tested_configs)
+                        self._distribute_cv_info_to_hyperpipe_children(reset=True, config_counter=tested_config_counter)
                         hp = TestPipeline(self._pipe, current_config, self.metrics, self.update_mother_inner_fold_nr)
                         Logger().debug('optimizing of:' + self.name)
                         Logger().debug(self._optimize_printing(current_config))
@@ -594,10 +590,10 @@
                                                             calculate_metrics_per_fold=self.calculate_metrics_per_fold,
                                                             calculate_metrics_across_folds=self.calculate_metrics_across_folds)
 
-                        current_config_mdb.config_nr = no_of_tested_configs
+                        current_config_mdb.config_nr = tested_config_counter
                         current_config_mdb.config_dict = current_config
                         current_config_mdb.pipe_name = self.name
-                        no_of_tested_configs += 1
+                        tested_config_counter += 1
                         current_config_mdb.human_readable_config = self.config_to_dict(current_config)
 
                         # save the configuration of all children pipelines
@@ -610,18 +606,11 @@
                                     children_config[item.name] = item.best_config
                             elif isinstance(item, PipelineStacking):
                                 for subhyperpipe_name, hyperpipe in item.pipe_elements.items():
-<<<<<<< HEAD
-                                    if hyperpipe.local_search and hyperpipe.best_config is not None:
-                                        # special case: we need to access pipe over pipeline_stacking element
-                                        children_config[item.name + '__' + subhyperpipe_name] = hyperpipe.best_config.config_dict
-                                        # children_config_ref_list.append(hyperpipe.best_config_outer_fold._id)
-=======
                                     if isinstance(hyperpipe, Hyperpipe):
                                         if hyperpipe.local_search and hyperpipe.best_config is not None:
                                             # special case: we need to access pipe over pipeline_stacking element
                                             children_config[item.name + '__' + subhyperpipe_name] = hyperpipe.best_config.config_dict
-                                        # children_config_ref_list.append(hyperpipe.best_config._id)
->>>>>>> ee06c1be
+                                        # children_config_ref_list.append(hyperpipe.best_config_outer_fold._id)
                         specific_parameters = self._pipe.get_params()
                         #current_config_mdb.full_model_spec = specific_parameters
 
@@ -650,18 +639,14 @@
                              Logger().error(current_config_mdb.config_error)
 
                         # add config to result tree and do intermediate saving
-<<<<<<< HEAD
                         self.result_tree.outer_folds[-1].tested_config_list.append(current_config_mdb)
-=======
-                        self.result_tree.outer_folds[-1].tested_config_list.append(config_item)
                         # Todo: add try catch in case config cannot be written
->>>>>>> ee06c1be
                         self.mongodb_writer.save(self.result_tree)
 
                         # 3. inform optimizer about performance
                         self.optimizer.evaluate_recent_performance(current_config, config_performance)
 
-                    if no_of_tested_configs > 0:
+                    if tested_config_counter > 0:
                         best_config_outer_fold = self.config_optimizer.get_optimum_config(outer_fold.tested_config_list)
 
                         if not best_config_outer_fold:
@@ -678,7 +663,7 @@
                         # inform user
                         Logger().info('finished optimization of ' + self.name)
                         Logger().verbose('Result')
-                        Logger().verbose('Number of tested configurations:' + str(no_of_tested_configs))
+                        Logger().verbose('Number of tested configurations:' + str(tested_config_counter))
                         Logger().verbose('Optimizer metric: ' + self.config_optimizer.metric + '\n' +
                                          '   --> Greater is better: ' + str(self.config_optimizer.greater_is_better))
                         Logger().info('Best config: ' + self._optimize_printing(best_config_outer_fold_mdb.config_dict) +
@@ -711,39 +696,23 @@
                         self.optimum_pipe.fit(self._validation_X, self._validation_y)
                         final_fit_duration = time.time() - fit_time_start
 
-<<<<<<< HEAD
                         #self.best_config_outer_fold.full_model_spec = self.optimum_pipe.get_params()
                         best_config_outer_fold_mdb.fit_duration_minutes = final_fit_duration
                         self.result_tree.outer_folds[-1].best_config = best_config_outer_fold_mdb
-=======
-                        #self.best_config.full_model_spec = self.optimum_pipe.get_params()
-                        self.best_config.fit_duration_minutes = final_fit_duration
-                        self.result_tree.outer_folds[-1].best_config = self.best_config
                         self.result_tree.outer_folds[-1].best_config.inner_folds = []
->>>>>>> ee06c1be
 
                         if self.eval_final_performance:
                             # Todo: generate mean and std over outer folds as well. move this items to the top
                             Logger().verbose('...now predicting ' + self.name + ' unseen data')
 
-<<<<<<< HEAD
                             test_score_mdb = TestPipeline.score(self.optimum_pipe, self._test_X, self._test_y,
-                                                                     self.metrics, save_predictions=True)
-=======
-                            final_fit_test_item = TestPipeline.score(self.optimum_pipe, self._test_X, self._test_y,
                                                                      self.metrics, save_predictions=self.save_all_predictions)
->>>>>>> ee06c1be
 
                             Logger().info('.. calculating metrics for test set (' + self.name + ')')
                             Logger().verbose('...now predicting ' + self.name + ' final model with training data')
 
-<<<<<<< HEAD
                             train_score_mdb = TestPipeline.score(self.optimum_pipe, self._validation_X, self._validation_y,
-                                                                      self.metrics, save_predictions=True)
-=======
-                            final_fit_train_item = TestPipeline.score(self.optimum_pipe, self._validation_X, self._validation_y,
                                                                       self.metrics, save_predictions=self.save_all_predictions)
->>>>>>> ee06c1be
 
                             # save test fold
                             outer_fold_mdb = MDBInnerFold()
@@ -794,26 +763,9 @@
                     self.mongodb_writer.save(self.result_tree)
                     self._distribute_cv_info_to_hyperpipe_children(reset_final_fit=True, outer_fold_counter=outer_fold_counter)
 
-<<<<<<< HEAD
                 # Compute all final metrics
                 self.result_tree.metrics_train, self.result_tree.metrics_test = MDBHelper.aggregate_metrics(self.result_tree.outer_folds,
                                                                                                             self.metrics)
-=======
-                # save result tree to db
-                Logger().info("Saved result tree to database")
-                self.mongodb_writer.save(self.result_tree)
-                if self.logging:
-                    self.result_tree.print_csv_file(self.name + "_" + str(time.time()) + ".csv")
-
-                # Find best config across outer folds
-                best_config_outer_folds = MDBConfig()
-                best_config_outer_folds.children_config_dict = best_train_config.children_config_dict
-                best_config_outer_folds.pipe_name = self.name
-                best_config_outer_folds.children_config_ref = best_train_config.children_config_ref
-                best_config_outer_folds.config_dict = best_train_config.config_dict
-                best_config_outer_folds.human_readable_config = best_train_config.human_readable_config
-                self.best_config = best_config_outer_folds
->>>>>>> ee06c1be
 
                 # Find best config across outer folds
                 self.best_config = self.config_optimizer.get_optimum_config_outer_folds(self.result_tree.outer_folds)
@@ -828,6 +780,10 @@
                 self.optimum_pipe.set_params(**self.best_config.config_dict)
                 self.optimum_pipe.fit(self._validation_X, self._validation_y)
 
+                # save results
+                self.mongodb_writer.save(self.result_tree)
+                if self.logging:
+                    self.result_tree.print_csv_file(self.name + "_" + str(time.time()) + ".csv")
             ###############################################################################################
             else:
                 self._pipe.fit(self.X, self.y, **fit_params)
