import time
from hashlib import sha1
from itertools import product
from copy import deepcopy
from collections import OrderedDict

import numpy as np
from sklearn.base import BaseEstimator
from sklearn.metrics import accuracy_score
from sklearn.model_selection import ShuffleSplit
from sklearn.model_selection._search import ParameterGrid
from sklearn.model_selection._split import BaseCrossValidator
from sklearn.pipeline import Pipeline
from pymodm import connect

<<<<<<< HEAD
from .Register import PhotonRegister
from photon_core.Logging.Logger import Logger
=======
from Framework.Register import PhotonRegister
from Logging.Logger import Logger
>>>>>>> ac220dcb
from .OptimizationStrategies import GridSearchOptimizer, RandomGridSearchOptimizer, TimeBoxedRandomGridSearchOptimizer
from .ResultLogging import MasterElement, MasterElementType, FoldTupel, Configuration
from .ResultLogging import MDBHyperpipe, MDBConfig, MDBFoldMetric, MDBInnerFold, MDBOuterFold, \
    MDBScoreInformation, FoldOperations, MDBHelper
from .Validation import TestPipeline, OptimizerMetric


class Hyperpipe(BaseEstimator):
    """
    Wrapper class for machine learning pipeline, holding all pipeline elements
    and managing the optimization of the hyperparameters
    """


    OPTIMIZER_DICTIONARY = {'grid_search': GridSearchOptimizer,
                            'random_grid_search': RandomGridSearchOptimizer,
                            'timeboxed_random_grid_search': TimeBoxedRandomGridSearchOptimizer}

    def __init__(self, name, inner_cv: BaseCrossValidator,
                 optimizer='grid_search', optimizer_params: dict = None, local_search: bool =True,
                 groups=None, config=None, overwrite_x=None, overwrite_y=None,
                 metrics=None, best_config_metric=None, outer_cv=None,
                 test_size=0.2, eval_final_performance=False, debug_cv_mode=False,
<<<<<<< HEAD
                 logging=False, set_random_seed=False, verbose=0, filter_element=None, logfile=''):
=======
                 logging: bool =False, set_random_seed: bool =False, verbose: int =0)
        """
        Setup the hyperparameter search, the nested cross validation and other parameters of the pipeline construct

        Keyword arguments: 
            :param name: str -- name of hyperpipe construct 
            :param inner_cv: BaseCrossValidator -- cross validation strategy to test hyperparameter configurations, generates the validation set
            :param outer_cv: BaseCrossValidator -- cross validation strategy to use for the hyperparameter search itself, generates the test set
            :param optimizer: str or object -- hyperparameter optimization algorithm (default 'grid_search')
            :param optimizer_params: dict -- parameters to pass to the optimizer
            :param metrics: list of str -- metrics that should be calculated for both validation and test set
            :param best_config_metric: str -- the metric that should be maximized or minimized in order to choose the best hyperparameter configuration
            :param eval_final_performance: bool -- if the metrics should be calculated for the test set (default False)
            :param test_size: double -- the amount of the data that should be left out if no outer_cv is given and eval_final_perfomance is set to True (default 0.2)
            :param set_random_seed: bool -- if true sets the random seed to 42 (default False)
            :param verbose: int -- the level of verbosity (default 0)
            :param logging: bool -- if the output should be printed to a log file (default False)
            :param groups: list -- info for advanced cross validation strategies about each row in data
            :param local_search: bool -- if the hyperpipe should optimize the hyperparameters of its element (default True)
            :param filter_element: SourceSpltiter - transforms the input data, e.g. extracts certain columns
            :param imbalanced_data_strategy_filter: OverOrUnderSampler - balances the data if there are imbalanced classes
            :param overwrite_x: list -- data that is used when the hyperpipe object is an element of another hyperpipe
            :param overwrite_y: list -- targets that are used when the hyperpipe object is an element of another hyperpipe
            :param config: construct pipeline elements and their hyperparameters and default parameters from JSON
            :param debug_cv_mode: bool -- boolean for the internal unit tests of the nested cross validation

        Example:
            manager = Hyperpipe('test_manager',
                                optimizer='timeboxed_random_grid_search', optimizer_params={'limit_in_minutes': 1},
                                outer_cv=ShuffleSplit(test_size=0.2, n_splits=1),
                                inner_cv=KFold(n_splits=10, shuffle=True),
                                metrics=['accuracy', 'precision', 'recall', "f1_score"],
                                best_config_metric='accuracy', eval_final_performance=True, 
                                logging=True, verbose=2)


        """

>>>>>>> ac220dcb
        # Re eval_final_performance:
        # set eval_final_performance to False because
        # 1. if no cv-object is given, no split is performed --> seems more logical
        #    than passing nothing, passing no cv-object but getting
        #    an 80/20 split by default
        # 2. if cv-object is given, split is performed but we don't peek
        #    into the test set --> thus we can evaluate more hp configs
        #    later without double dipping

        if optimizer_params is None:
            optimizer_params = {}
        self.fit_duration = 0
        self.fold_list = []
        self.name = name
        self.hyperparameter_specific_config_cv_object = inner_cv
        self.cv_iter = None
        self.X = None
        self.y = None
        self.groups = groups
        self.filter_element = filter_element

        self.data_test_cases = None
        self.config_history = []
        self.performance_history = []
        self.children_config_setup = []
        self.best_config = None
        self.best_children_config = None
        self.best_performance = None
        self.is_final_fit = False

        self.debug_cv_mode = debug_cv_mode
        self.logging = logging
        if set_random_seed:
            import random
            random.seed(42)
            print('set random seed to 42')
        self.verbose = verbose
        Logger().set_verbosity(self.verbose)
        if logfile:
            Logger().set_custom_log_file(logfile)

        self.pipeline_elements = []
        self.pipeline_param_list = {}
        self.pipe = None
        self.optimum_pipe = None
        self.metrics = metrics
        self.best_config_metric = best_config_metric
        self.config_optimizer = None

        self.result_tree = None
        self.mother_outer_fold_counter = 0
        self.mother_inner_fold_counter = 0
        self.mother_config_counter = 0

        # Todo: this might be a case for sanity checking
        self.overwrite_x = overwrite_x
        self.overwrite_y = overwrite_y

        self._hyperparameters = []
        self._config_grid = []

        # containers for optimization history and Logging
        self.config_history = []
        self.performance_history_list = []
        self.parameter_history = []
        self.test_performances = {}

        if isinstance(config, dict):
            self.create_pipeline_elements_from_config(config)

        if isinstance(optimizer, str):
            # instantiate optimizer from string
            #  Todo: check if optimizer strategy is already implemented
            optimizer_class = self.OPTIMIZER_DICTIONARY[optimizer]
            optimizer_instance = optimizer_class(**optimizer_params)
            self.optimizer = optimizer_instance
            # we need an object for global search
            # so with a string it must be local search
            self.local_search = True
        else:
            # Todo: check if correct object
            self.optimizer = optimizer
            self.local_search = local_search

        self.test_size = test_size
        self.validation_X = None
        self.validation_y = None
        self.test_X = None
        self.test_y = None
        self.eval_final_performance = eval_final_performance
        self.hyperparameter_fitting_cv_object = outer_cv
        self.last_fit_data_hash = None
        self.current_fold = -1
        self.num_of_folds = 0
        self.is_mother_pipe = True
        self.fold_data_hashes = []

    def __iadd__(self, pipe_element):
        """
        Add an element to the machine learning pipeline

        :param pipe_element: PipelineElement
        :return: self
        """
        # if isinstance(pipe_element, PipelineElement):
        self.pipeline_elements.append(pipe_element)
        # Todo: is repeated each time element is added....
        self.prepare_pipeline()
        return self
        # else:
        #     Todo: raise error
        # raise TypeError("Element must be of type Pipeline Element")

    @property
    def hyperparameters(self):
        return self._hyperparameters

    def add(self, pipe_element):
        self.__iadd__(pipe_element)

    def yield_all_data(self):
        """
        helper that iteratively returns the data stored in self.X
        :return: self.X
        """
        if hasattr(self.X, 'shape'):
            yield list(range(self.X.shape[0])), []
        else:
            yield list(range(len(self.X))), []

    def generate_outer_cv_indices(self):
        """
        generates the training and  test set indices for the hyperparameter search

        if there is a strategy given for the outer cross validation it is used
        if no strategy is given and eval_final_performance is True, all data is used for training
        else: a test set is generated by the parameter test_size with ShuffleSplit
        :return: list of (training and, test indices)
        """
        # if there is a CV Object for cross validating the hyperparameter search
        if self.hyperparameter_fitting_cv_object:
            self.data_test_cases = self.hyperparameter_fitting_cv_object.split(self.X, self.y)
        # in case we do not want to divide between validation and test set
        elif not self.eval_final_performance:
            self.data_test_cases = self.yield_all_data()
        # the default is dividing one time into a validation and test set
        else:
            train_test_cv_object = ShuffleSplit(n_splits=1, test_size=self.test_size)
            self.data_test_cases = train_test_cv_object.split(self.X, self.y)

<<<<<<< HEAD
    def distribute_cv_info_to_hyperpipe_children(self, num_of_folds=None, reset=False, reset_final_fit=False,
                                                 outer_fold_counter=None, inner_fold_counter=None, config_counter=None):
=======
    def distribute_cv_info_to_hyperpipe_children(self, num_of_folds=None, reset=False):
        """
        informs all elements of the pipeline that are of type hyperpipe (hyperpipe children)
        about the mother's configuration or current state

        :param num_of_folds: how many inner_folds the superior hyperpipe has
        :param reset: if the hyperparameter search starts anew
        """
>>>>>>> ac220dcb

        def _distrbute_info_to_object(pipe_object, number_of_folds, reset_folds, reset_final_fit,
                                      outer_fold_counter, inner_fold_counter, config_counter):
            if pipe_object.local_search:
                if number_of_folds is not None:
                    pipe_object.num_of_folds = number_of_folds
                    pipe_object.is_mother_pipe = False
                if reset_folds:
                    pipe_object.current_fold = -1
                if outer_fold_counter:
                    pipe_object.mother_outer_fold_counter = outer_fold_counter
                if inner_fold_counter:
                    pipe_object.mother_inner_fold_counter = inner_fold_counter
                if config_counter:
                    pipe_object.mother_config_counter = config_counter
                if reset_final_fit:
                    pipe_object.is_final_fit = False

        for element_tuple in self.pipe.steps:
            element_object = element_tuple[1]
            if isinstance(element_object, Hyperpipe):
                _distrbute_info_to_object(element_object, num_of_folds, reset, reset_final_fit,
                                          outer_fold_counter, inner_fold_counter, config_counter)
            elif isinstance(element_object, PipelineStacking):
                for child_pipe_name, child_pipe_object in element_object.pipe_elements.items():
                    _distrbute_info_to_object(child_pipe_object, num_of_folds, reset, reset_final_fit,
                                              outer_fold_counter, inner_fold_counter, config_counter)

    def update_mother_inner_fold_nr(self, new_inner_fold_nr):
        self.distribute_cv_info_to_hyperpipe_children(inner_fold_counter=new_inner_fold_nr)

    def fit(self, data, targets, **fit_params):
        """
        Starts the hyperparameter search and/or fits the pipeline to the data and targets

        Manages the nested cross validated hyperparameter search:
        1. requests new configurations from the hyperparameter search strategy, the optimizer,
        2. initializes the testing of a specific configuration,
        3. communicates the result to the optimizer,
        4. repeats 1-3 until optimizer delivers no more configurations to test
        5. finally searches for the best config,
        6. trains the pipeline with the best config and evaluates the performance on the test set

        :param data: the training and test data
        :param targets: the truth value
        :param fit_params: any param dict
        :return: self
        """

        # in case we want to inject some data from outside the pipeline
        if self.overwrite_x is None and self.overwrite_y is None:
            self.X = data
            self.y = targets
        else:
            self.X = self.overwrite_x
            self.y = self.overwrite_y

        # !!!!!!!!!!!!!!!! FIT ONLY IF DATA CHANGED !!!!!!!!!!!!!!!!!!!
        # -------------------------------------------------------------

        # in case we need to reduce the dimension of the data due to parallelity of the outer pipe, lets do it.
        if self.filter_element:
            self.X = self.filter_element.transform(self.X)

        self.current_fold += 1

        # be compatible to list of (image-) files
        if isinstance(self.X, list):
            self.X = np.asarray(self.X)
        if isinstance(self.y, list):
            self.y = np.asarray(self.y)
        #if not isinstance(self.X, np.ndarray): # and isinstance(self.X[0], str):
        #    self.X = np.asarray(self.X)

        # handle PhotonNeuro Imge paths as data
        # ToDo: Need to check the DATA, not the img paths for PhotonNeuro
        new_data_hash = sha1(np.asarray(self.X, order='C')).hexdigest()

        # fit
        # 1. if it is first time ever or
        # 2. the data did change for that fold or
        # 3. if it is the mother pipe (then number_of_folds = 0)
        if (len(self.fold_data_hashes) < self.num_of_folds) \
                or (self.num_of_folds > 0 and self.fold_data_hashes[self.current_fold] != new_data_hash) \
                or self.num_of_folds == 0:

            # save data hash for that fold
            if self.num_of_folds > 0:
                if len(self.fold_data_hashes) < self.num_of_folds:
                    self.fold_data_hashes.append(new_data_hash)
                else:
                    self.fold_data_hashes[self.current_fold] = new_data_hash

            # optimize: iterate through configs and save results
            if self.local_search and not self.is_final_fit:

                # first check if correct optimizer metric has been chosen
                # pass pipeline_elements so that OptimizerMetric can look for last
                # element and use the corresponding score method
                self.config_optimizer = OptimizerMetric(self.best_config_metric, self.pipeline_elements, self.metrics)
                self.metrics = self.config_optimizer.check_metrics()

                if 'score' in self.metrics:
                    Logger().warn('Attention: Scoring with default score function of estimator can slow down calculations!')

                # generate OUTER ! cross validation splits to iterate over
                self.generate_outer_cv_indices()

                outer_fold_counter = 0

                if not self.is_mother_pipe:
                    self.result_tree_name = self.name + '_outer_fold_' + str(self.mother_outer_fold_counter)  \
                                            + '_inner_fold_' + str(self.mother_inner_fold_counter)
                else:
                    self.result_tree_name = self.name

                # initialize result logging with hyperpipe class
                self.result_tree = MDBHyperpipe(name=self.result_tree_name)
                self.result_tree.outer_folds = []

                # loop over outer cross validation
                for train_indices, test_indices in self.data_test_cases:

                    # give the optimizer the chance to inform about elements
                    self.optimizer.prepare(self.pipeline_elements)
                    self.performance_history_list = []

                    outer_fold_counter += 1
                    outer_fold_fit_start_time = time.time()

                    Logger().info('HYPERPARAMETER SEARCH OF {0}, Outer Cross Validation Fold {1}'
                                  .format(self.name, outer_fold_counter))

                    t1 = time.time()

                    # Prepare Train and Validation set data
                    self.validation_X = self.X[train_indices]
                    self.validation_y = self.y[train_indices]
                    self.test_X = self.X[test_indices]
                    self.test_y = self.y[test_indices]

                    # Prepare inner cross validation
                    cv_iter = list(self.hyperparameter_specific_config_cv_object.split(self.validation_X, self.validation_y))
                    num_folds = len(cv_iter)
                    num_samples_train = len(self.validation_y)
                    num_samples_test = len(self.test_y)

                    # distribute number of folds to encapsulated child hyperpipes
                    self.distribute_cv_info_to_hyperpipe_children(num_of_folds=num_folds,
                                                                  outer_fold_counter=outer_fold_counter)

                    tested_config_counter = 0

                    # add outer fold info object to result tree
                    outer_fold = MDBOuterFold(fold_nr=outer_fold_counter)
                    outer_fold.tested_config_list = []
                    self.result_tree.outer_folds.append(outer_fold)

                    # do the optimizing
                    for specific_config in self.optimizer.next_config:

                        # try:
                        #     loaded_result_tree = list(MDBHyperpipe.objects.raw({'_id':self.result_tree_name}))[0]
                        #     config_item = loaded_result_tree.outer_folds[outer_fold_counter-1].tested_config_list[tested_config_counter]
                        #
                        #     tested_config_counter += 1
                        #     self.distribute_cv_info_to_hyperpipe_children(reset=True,
                        #                                                   config_counter=tested_config_counter)
                        #
                        #     config_score = (
                        #     MDBHelper.get_metric(config_item, FoldOperations.MEAN, self.config_optimizer.metric),
                        #     MDBHelper.get_metric(config_item, FoldOperations.MEAN,
                        #                          self.config_optimizer.metric, train=False))
                        #     self.performance_history_list.append(config_score)
                        #
                        #     # save the configuration of all children pipelines
                        #     children_config = {}
                        #     children_config_ref_list = []
                        #     for pipe_step in self.pipe.steps:
                        #         item = pipe_step[1]
                        #         if isinstance(item, Hyperpipe):
                        #             if item.local_search and item.best_config is not None:
                        #                 children_config[item.name] = item.best_config
                        #         elif isinstance(item, PipelineStacking):
                        #             for subhyperpipe_name, hyperpipe in item.pipe_elements.items():
                        #                 if hyperpipe.local_search and hyperpipe.best_config is not None:
                        #                     # special case: we need to access pipe over pipeline_stacking element
                        #                     children_config[item.name + '__' + subhyperpipe_name] = hyperpipe.best_config.config_dict
                        #                     # children_config_ref_list.append(hyperpipe.best_config._id)
                        #     specific_parameters = self.pipe.get_params()
                        #     #config_item.full_model_spec = specific_parameters
                        #
                        #     config_item.children_config_dict = children_config
                        #     config_item.children_config_ref = children_config_ref_list
                        #     self.result_tree.outer_folds[outer_fold_counter-1].tested_config_list.append(config_item)
                        #     Logger().debug('optimizing of:' + self.name)
                        #     Logger().debug(self.optimize_printing(specific_config))
                        #     Logger().info('Loading results for this config from MongoDB')
                        # except:
                        self.distribute_cv_info_to_hyperpipe_children(reset=True, config_counter=tested_config_counter)
                        hp = TestPipeline(self.pipe, specific_config, self.metrics, self.update_mother_inner_fold_nr)
                        Logger().debug('optimizing of:' + self.name)
                        Logger().debug(self.optimize_printing(specific_config))
                        Logger().debug('calculating...')

                        # Test the configuration cross validated by inner_cv object
                        config_item = hp.calculate_cv_score(self.validation_X, self.validation_y, cv_iter,
                                          save_predictions=False)
                        config_item.config_nr = tested_config_counter
                        config_item.config_dict = specific_config
                        config_item.pipe_name = self.name
                        tested_config_counter += 1
                        config_item.human_readable_config = self.config_to_dict(specific_config)

                        # save the configuration of all children pipelines
                        children_config = {}
                        children_config_ref_list = []
                        for pipe_step in self.pipe.steps:
                            item = pipe_step[1]
                            if isinstance(item, Hyperpipe):
                                if item.local_search and item.best_config is not None:
                                    children_config[item.name] = item.best_config
                            elif isinstance(item, PipelineStacking):
                                for subhyperpipe_name, hyperpipe in item.pipe_elements.items():
                                    if hyperpipe.local_search and hyperpipe.best_config is not None:
                                        # special case: we need to access pipe over pipeline_stacking element
                                        children_config[item.name + '__' + subhyperpipe_name] = hyperpipe.best_config.config_dict
                                        # children_config_ref_list.append(hyperpipe.best_config._id)
                        specific_parameters = self.pipe.get_params()
                        #config_item.full_model_spec = specific_parameters

                        config_item.children_config_dict = children_config
                        config_item.children_config_ref = children_config_ref_list

                        Logger().verbose(self.optimize_printing(specific_config))

                        if not config_item.config_failed:
                            # get optimizer_metric and forward to optimizer
                            # todo: also pass greater_is_better=True/False to optimizer
                            config_score = (MDBHelper.get_metric(config_item, FoldOperations.MEAN, self.config_optimizer.metric),
                                            MDBHelper.get_metric(config_item, FoldOperations.MEAN,
                                                                 self.config_optimizer.metric, train=False))

                            # Print Result for config
                            Logger().debug('...done:')
                            Logger().verbose(self.config_optimizer.metric + str(config_score))
                        else:
                            config_score = (-1, -1)
                            # Print Result for config
                            Logger().debug('...failed:')
                            Logger().error(config_item.config_error)

                        self.performance_history_list.append(config_score)

                        # add config to result tree and do intermediate saving
                        self.result_tree.outer_folds[-1].tested_config_list.append(config_item)
                        self.result_tree.save()

                        # 3. inform optimizer about performance
                        self.optimizer.evaluate_recent_performance(specific_config, config_score)

                    # Todo: Do better error checking
                    if len(self.performance_history_list) > 0:
                        best_train_config = self.config_optimizer.get_optimum_config(outer_fold.tested_config_list)

                        best_config_item_test = MDBConfig()
                        best_config_item_test.children_config_dict = best_train_config.children_config_dict
                        best_config_item_test.pipe_name = self.name
                        best_config_item_test.children_config_ref = best_train_config.children_config_ref
                        # best_config_item_test.best_config_ref_to_train_item = best_train_config._id
                        best_config_item_test.config_dict = best_train_config.config_dict
                        best_config_item_test.human_readable_config = best_train_config.human_readable_config
                        self.best_config = best_config_item_test

                        # inform user
                        Logger().info('finished optimization of ' + self.name)
                        Logger().verbose('Result')
                        Logger().verbose('Number of tested configurations:' +
                                         str(len(self.performance_history_list)))
                        Logger().verbose('Optimizer metric: ' + self.config_optimizer.metric + '\n' +
                                         '   --> Greater is better: ' + str(self.config_optimizer.greater_is_better))
                        Logger().info('Best config: ' + self.optimize_printing(self.best_config.config_dict) +
                                      '\n' + '... with children config: '
                                      + self.best_config.children_config_dict)

                        # ... and create optimal pipeline
                        self.optimum_pipe = self.pipe
                        # set self to best config
                        self.optimum_pipe.set_params(**self.best_config.config_dict)

                        # set all children to best config and inform to NOT optimize again, ONLY fit
                        for child_name, child_config in self.best_config.children_config_dict.items():
                            if child_config:
                                # in case we have a pipeline stacking we need to identify the particular subhyperpipe
                                splitted_name = child_name.split('__')
                                if len(splitted_name) > 1:
                                    stacking_element = self.optimum_pipe.named_steps[splitted_name[0]]
                                    pipe_element = stacking_element.pipe_elements[splitted_name[1]]
                                else:
                                    pipe_element = self.optimum_pipe.named_steps[child_name]
                                pipe_element.set_params(**child_config)
                                pipe_element.is_final_fit = True

                        self.distribute_cv_info_to_hyperpipe_children(reset=True)

                        Logger().verbose('...now fitting ' + self.name + ' with optimum configuration')
                        fit_time_start = time.time()
                        self.optimum_pipe.fit(self.validation_X, self.validation_y)
                        final_fit_duration = time.time() - fit_time_start

                        #self.best_config.full_model_spec = self.optimum_pipe.get_params()
                        self.best_config.fit_duration_minutes = final_fit_duration
                        self.result_tree.outer_folds[-1].best_config = self.best_config

                        if not self.debug_cv_mode and self.eval_final_performance:
                            # Todo: generate mean and std over outer folds as well. move this items to the top
                            Logger().verbose('...now predicting ' + self.name + ' unseen data')

                            final_fit_test_item = TestPipeline.score(self.optimum_pipe, self.test_X, self.test_y,
                                                                     self.metrics, save_predictions=True)

                            Logger().info('.. calculating metrics for test set (' + self.name + ')')
                            Logger().verbose('...now predicting ' + self.name + ' final model with training data')

                            final_fit_train_item = TestPipeline.score(self.optimum_pipe, self.validation_X, self.validation_y,
                                                                      self.metrics, save_predictions=True)

                            # save test fold
                            test_set_fold = MDBInnerFold()
                            test_set_fold.fold_nr = 1
                            test_set_fold.number_samples_training = num_samples_train
                            test_set_fold.number_samples_validation = num_samples_test
                            test_set_fold.training = final_fit_train_item
                            test_set_fold.validation = final_fit_test_item
                            self.result_tree.outer_folds[-1].best_config.inner_folds.append(test_set_fold)


                            Logger().info('PERFORMANCE TRAIN:')
                            for m_key, m_value in final_fit_train_item.metrics.items():
                                Logger().info(str(m_key) + ": " + str(m_value))

                            Logger().info('PERFORMANCE TEST:')
                            for m_key, m_value in final_fit_test_item.metrics.items():
                                    Logger().info(str(m_key) + ": " + str(m_value))


                    Logger().info('This took {} minutes.'.format((time.time() - t1) / 60))
                    self.result_tree.save()
                    self.distribute_cv_info_to_hyperpipe_children(reset_final_fit=True, outer_fold_counter=outer_fold_counter)

                # save result tree to db
                Logger().info("Saved result tree to database")
                self.result_tree.save()
                if self.logging:
                    self.result_tree.print_csv_file(self.name + "_" + str(time.time()) + ".csv")
            ###############################################################################################
            else:
                self.pipe.fit(self.X, self.y, **fit_params)

        else:
            Logger().verbose("Avoided fitting of " + self.name + " on fold "
                             + str(self.current_fold) + " because data did not change")
            Logger().verbose('Best config of ' + self.name + ' : ' + str(self.best_config))

        return self

    def predict(self, data):
        # Todo: if local_search = true then use optimized pipe here?
        if self.pipe:
            if self.filter_element:
                data = self.filter_element.transform(data)
            return self.optimum_pipe.predict(data)

    def predict_proba(self, data):
        """
        Predict probabilities
        :param data: array-like
        :type data: float
        :return: predicted values, array
        """
        if self.pipe:
            if self.filter_element:
                data = self.filter_element.transform(data)
            return self.optimum_pipe.predict_proba(data)

    def transform(self, data):
        if self.pipe:
            if self.filter_element:
                data = self.filter_element.transform(data)
            return self.optimum_pipe.transform(data)

    def get_params(self, deep=True):
        if self.pipe is not None:
            return self.pipe.get_params(deep)
        else:
            return None

    def set_params(self, **params):
        if self.pipe is not None:
            self.pipe.set_params(**params)
        return self

    def prepare_pipeline(self):
        # prepare pipeline, hyperparams and config-grid
        self._config_grid = []
        self._hyperparameters = []
        pipeline_steps = []
        all_hyperparams = {}
        all_config_grids = []
        for item in self.pipeline_elements:
            # pipeline_steps.append((item.name, item.base_element))
            pipeline_steps.append((item.name, item))
            all_hyperparams[item.name] = item.hyperparameters
            if item.config_grid:
                all_config_grids.append(item.config_grid)
        self._hyperparameters = all_hyperparams
        if len(all_config_grids) == 1:
            self._config_grid = all_config_grids[0]
        elif all_config_grids:
            # unpack list of dictionaries in one dictionary
            tmp_config_grid = list(product(*all_config_grids))
            for config_iterable in tmp_config_grid:
                base = dict(config_iterable[0])
                for i in range(1, len(config_iterable)):
                    base.update(config_iterable[i])
                self._config_grid.append(base)

        # build pipeline...
        self.pipe = Pipeline(pipeline_steps)

    def copy_me(self):
        item_list =[]
        for item in self.pipeline_elements:
            item_list.append(item.copy_me())
        return item_list

    def _copy_pipeline(self):
        pipeline_steps = []
        for item in self.pipeline_elements:
            cpy = item.copy_me()
            if isinstance(cpy, list):
                for new_step in cpy:
                    pipeline_steps.append((new_step.name, new_step))
            else:
                pipeline_steps.append((cpy.name, cpy))
        return Pipeline(pipeline_steps)

    def inverse_transform_pipeline(self, hyperparameters, data, targets, data_to_inverse):
        copied_pipe = self._copy_pipeline()
        copied_pipe.set_params(**hyperparameters)
        copied_pipe.fit(data, targets)
        return copied_pipe.inverse_transform(data_to_inverse)

    def optimize_printing(self, config):
        prettified_config = [self.name + '\n']
        for el_key, el_value in config.items():
            items = el_key.split('__')
            name = items[0]
            rest = '__'.join(items[1::])
            if name in self.pipe.named_steps:
                new_pretty_key = '    ' + name + '->'
                prettified_config.append(new_pretty_key +
                                         self.pipe.named_steps[name].prettify_config_output(rest, el_value) + '\n')
            else:
                Logger().error('ValueError: Item is not contained in pipeline:' + name)
                raise ValueError('Item is not contained in pipeline:' + name)
        return ''.join(prettified_config)

    @staticmethod
    def prettify_config_output(config_name, config_value):
        if config_name == "disabled" and config_value is False:
            return "enabled = True"
        else:
            return config_name + '=' + str(config_value)

    @property
    def config_grid(self):
        return self._config_grid

    def create_pipeline_elements_from_config(self, config):
        # Todo: Not reassign 'self'!!!
        for key, all_params in config.items():
            self += PipelineElement(key, all_params, {})

    def config_to_dict(self, specific_config):
        config = {}
        for key, value in specific_config.items():
            items = key.split('__')
            name = items[0]
            rest = '__'.join(items[1::])
            if name in self.pipe.named_steps:
                config.update(self.pipe.named_steps[name].prettify_config_output(rest, value, return_dict=True))
                #config[name] = value
        return config


class SourceFilter(BaseEstimator):
    def __init__(self, indices):
        self.indices = indices

    def fit(self, X, y=None):
        return self

    def transform(self, X, y=None):
        return X[:, self.indices]


class PipelineElement(BaseEstimator):
    # Registering Pipeline Elements
    ELEMENT_DICTIONARY = PhotonRegister.get_package_info(['PhotonCore', 'PhotonNeuro'])

    @classmethod
    def create(cls, name, hyperparameters=None, test_disabled=False, disabled=False, **kwargs):
        if hyperparameters is None:
            hyperparameters = {}
        if name in PipelineElement.ELEMENT_DICTIONARY:
            try:
                desired_class_info = PipelineElement.ELEMENT_DICTIONARY[name]
                desired_class_home = desired_class_info[0]
                desired_class_name = desired_class_info[1]
                imported_module = __import__(desired_class_home, globals(), locals(), desired_class_name, 0)
                desired_class = getattr(imported_module, desired_class_name)
                base_element = desired_class(**kwargs)
                obj = PipelineElement(name, base_element, hyperparameters, test_disabled, disabled)
                return obj
            except AttributeError as ae:
                Logger().error('ValueError: Could not find according class:'
                               + str(PipelineElement.ELEMENT_DICTIONARY[name]))
                raise ValueError('Could not find according class:', PipelineElement.ELEMENT_DICTIONARY[name])
        else:
            Logger().error('Element not supported right now:' + name)
            raise NameError('Element not supported right now:', name)

    def copy_me(self):
        return deepcopy(self)

    def __init__(self, name, base_element, hyperparameters: dict, test_disabled=False, disabled=False):
        # Todo: check if hyperparameters are members of the class
        # Todo: write method that returns any hyperparameter that could be optimized --> sklearn: get_params.keys
        # Todo: map any hyperparameter to a possible default list of values to try
        self.name = name
        self.base_element = base_element
        self.disabled = disabled
        self.test_disabled = test_disabled
        self._hyperparameters = hyperparameters
        self._sklearn_hyperparams = {}
        self._sklearn_disabled = self.name + '__disabled'
        self._config_grid = []
        self.hyperparameters = self._hyperparameters

    @property
    def hyperparameters(self):
        return self._hyperparameters

    @hyperparameters.setter
    def hyperparameters(self, value):
        # Todo: Make sure that set_disabled is not included when generating config_grid and stuff
        self._hyperparameters = value
        self.generate_sklearn_hyperparameters()
        self.generate_config_grid()
        if self.test_disabled:
            self._hyperparameters.update({'test_disabled': True})

    @property
    def config_grid(self):
        return self._config_grid

    @property
    def sklearn_hyperparams(self):
        return self._sklearn_hyperparams

    def generate_sklearn_hyperparameters(self):
        self._sklearn_hyperparams = {}
        for attribute, value_list in self._hyperparameters.items():
            self._sklearn_hyperparams[self.name + '__' + attribute] = value_list

    def generate_config_grid(self):
        for item in ParameterGrid(self.sklearn_hyperparams):
            if self.test_disabled:
                item[self._sklearn_disabled] = False
            self._config_grid.append(item)
        if self.test_disabled:
            self._config_grid.append({self._sklearn_disabled: True})

    def get_params(self, deep=True):
        return self.base_element.get_params(deep)

    def set_params(self, **kwargs):
        # element disable is a construct used for this container only
        if self._sklearn_disabled in kwargs:
            self.disabled = kwargs[self._sklearn_disabled]
            del kwargs[self._sklearn_disabled]
        elif 'disabled' in kwargs:
            self.disabled = kwargs['disabled']
            del kwargs['disabled']
        self.base_element.set_params(**kwargs)
        return self

    def fit(self, data, targets=None):
        if not self.disabled:
            obj = self.base_element
            obj.fit(data, targets)
            # self.base_element.fit(data, targets)
        return self

    def predict(self, data, targets=None):
        if not self.disabled:
            if hasattr(self.base_element, 'predict'):
                return self.base_element.predict(data)
            elif hasattr(self.base_element, 'transform'):
                return self.base_element.transform(data)
            else:
                Logger().error('BaseException. Base Element should have function ' +
                               'predict, or at least transform.')
                raise BaseException('Base Element should have function predict, or at least transform.')
        else:
            return data

    def predict_proba(self, data):
        """
        Predict probabilities
        Base element needs predict_proba() function, otherwise throw
        base exception.
        :param data: array-like
        :type data: float
        :return: predicted values, array
        """
        if not self.disabled:
            if hasattr(self.base_element, 'predict_proba'):
                return self.base_element.predict_proba(data)
            else:
                Logger().error('BaseException. Base Element should have "predict_proba" function.')
            raise BaseException('Base Element should have predict_proba function.')
        return data

    # def fit_predict(self, data, targets):
    #     if not self.disabled:
    #         return self.base_element.fit_predict(data, targets)
    #     else:
    #         return data

    def transform(self, data, targets=None):
        if not self.disabled:
            if hasattr(self.base_element, 'transform'):
                return self.base_element.transform(data)
            elif hasattr(self.base_element, 'predict'):
                return self.base_element.predict(data)
            else:
                Logger().error('BaseException: transform-predict-mess')
                raise BaseException('transform-predict-mess')
        else:
            return data

    def inverse_transform(self, data):
        if hasattr(self.base_element, 'inverse_transform'):
            return self.base_element.inverse_transform(data)
        else:
            # raise Warning('Element ' + self.name + ' has no method inverse_transform')
            return data

    # def fit_transform(self, data, targets=None):
    #     if not self.disabled:
    #         if hasattr(self.base_element, 'fit_transform'):
    #             return self.base_element.fit_transform(data, targets)
    #         elif hasattr(self.base_element, 'transform'):
    #             self.base_element.fit(data, targets)
    #             return self.base_element.transform(data)
    #         # elif hasattr(self.base_element, 'predict'):
    #         #     self.base_element.fit(data, targets)
    #         #     return self.base_element.predict(data)
    #     else:
    #         return data

    def score(self, X_test, y_test):
        return self.base_element.score(X_test, y_test)

    def prettify_config_output(self, config_name, config_value, return_dict=False):
        if config_name == "disabled" and config_value is False:
            if return_dict:
                return {'enabled':True}
            else:
                return "enabled = True"
        else:
            if return_dict:
                return {config_name:config_value}
            else:
                return config_name + '=' + str(config_value)


class PipelineStacking(PipelineElement):
    def __init__(self, name, pipeline_fusion_elements, voting=True):
        super(PipelineStacking, self).__init__(name, None, hyperparameters={}, test_disabled=False, disabled=False)

        self._hyperparameters = {}
        self._config_grid = []
        self.pipe_elements = OrderedDict()
        self.voting = voting

        all_config_grids = []
        for item in pipeline_fusion_elements:
            self.pipe_elements[item.name] = item
            self._hyperparameters[item.name] = item.hyperparameters

            # we want to communicate the configuration options to the optimizer, when local_search = False
            # but not when the item takes care of itself, that is, when local_search = True
            add_item_config_grid = True
            if hasattr(item, 'local_search'):
                if item.local_search:
                    add_item_config_grid = False

            # for each configuration
            if add_item_config_grid:
                tmp_config_grid = []
                for config in item.config_grid:
                    # # for each configuration item:
                    # # if config is no dictionary -> unpack it
                    if config:
                        tmp_dict = dict(config)
                        tmp_config = dict(config)
                        for key, element in tmp_config.items():
                            # update name to be referable to pipeline
                            if isinstance(item, PipelineElement):
                                tmp_dict[self.name + '__' + key] = tmp_dict.pop(key)
                            else:
                                tmp_dict[self.name + '__' + item.name + '__' + key] = tmp_dict.pop(key)
                        tmp_config_grid.append(tmp_dict)
                if tmp_config_grid:
                    all_config_grids.append(tmp_config_grid)
        if all_config_grids:
            product_config_grid = list(product(*all_config_grids))
            for item in product_config_grid:
                base = dict(item[0])
                for sub_nr in range(1, len(item)):
                    base.update(item[sub_nr])
                self._config_grid.append(base)

    @property
    def config_grid(self):
        return self._config_grid

    def get_params(self, deep=True):
        all_params = {}
        for name, element in self.pipe_elements.items():
            all_params[name] = element.get_params(deep)
        return all_params

    def set_params(self, **kwargs):
        # Todo: disable fusion element?
        spread_params_dict = {}
        for k, val in kwargs.items():
            splitted_k = k.split('__')
            item_name = splitted_k[0]
            if item_name not in spread_params_dict:
                spread_params_dict[item_name] = {}
            dict_entry = {'__'.join(splitted_k[1::]): val}
            spread_params_dict[item_name].update(dict_entry)

        for name, params in spread_params_dict.items():
            if name in self.pipe_elements:
                self.pipe_elements[name].set_params(**params)
            else:
                Logger().error('NameError: Could not find element ' + name)
                raise NameError('Could not find element ', name)
        return self

    def fit(self, data, targets=None):
        for name, element in self.pipe_elements.items():
            # Todo: parallellize fitting
            element.fit(data, targets)
        return self

    def predict(self, data, targets=None):
        # Todo: strategy for concatenating data from different pipes
        # todo: parallelize prediction
        predicted_data = np.empty((0, 0))
        for name, element in self.pipe_elements.items():
            element_transform = element.predict(data)
            predicted_data = PipelineStacking.stack_data(predicted_data, element_transform)
        if self.voting:
            if hasattr(predicted_data, 'shape'):
                if len(predicted_data.shape) > 1:
                    predicted_data = np.mean(predicted_data, axis=1).astype(int)
        return predicted_data

    def predict_proba(self, data, targets=None):
        """
        Predict probabilities for every pipe element and
        stack them together. Alternatively, do voting instead.
        :param data: array-like
        :type data: float
        :param targets:
        :return: predicted values, array
        """
        # ToDo: Ask Ramona about "targets=None". Necessary?
        predicted_data = np.empty((0, 0))
        for name, element in self.pipe_elements.items():
            element_transform = element.predict_proba(data)
            predicted_data = PipelineStacking.stack_data(predicted_data, element_transform)
        if self.voting:
            if hasattr(predicted_data, 'shape'):
                if len(predicted_data.shape) > 1:
                    predicted_data = np.mean(predicted_data, axis=1).astype(int)
        return predicted_data

    def transform(self, data, targets=None):
        transformed_data = np.empty((0, 0))
        for name, element in self.pipe_elements.items():
            # if it is a hyperpipe with a final estimator, we want to use predict:
            if hasattr(element, 'pipe'):
                if element.overwrite_x is not None:
                    element_data = element.overwrite_x
                else:
                    element_data = data
                if element.pipe._final_estimator:
                    element_transform = element.predict(element_data)
                else:
                    # if it is just a preprocessing pipe we want to use transform
                    element_transform = element.transform(element_data)
            else:
                raise "I dont know what todo!"

            transformed_data = PipelineStacking.stack_data(transformed_data, element_transform)

        return transformed_data

    # def fit_predict(self, data, targets):
    #     predicted_data = None
    #     for name, element in self.pipe_elements.items():
    #         element_transform = element.fit_predict(data)
    #         predicted_data = PipelineStacking.stack_data(predicted_data, element_transform)
    #     return predicted_data
    #
    # def fit_transform(self, data, targets=None):
    #     transformed_data = np.empty((0, 0))
    #     for name, element in self.pipe_elements.items():
    #         # if it is a hyperpipe with a final estimator, we want to use predict:
    #         if hasattr(element, 'pipe'):
    #             if element.pipe._final_estimator:
    #                 element.fit(data, targets)
    #                 element_transform = element.predict(data)
    #             else:
    #                 # if it is just a preprocessing pipe we want to use transform
    #                 element.fit(data)
    #                 element_transform = element.transform(data)
    #             transformed_data = PipelineStacking.stack_data(transformed_data, element_transform)
    #     return transformed_data

    @classmethod
    def stack_data(cls, a, b):
        if not a.any():
            a = b
        else:
            # Todo: check for right dimensions!
            if a.ndim == 1 and b.ndim == 1:
                a = np.column_stack((a, b))
            else:
                b = np.reshape(b, (b.shape[0], 1))
                a = np.concatenate((a, b), 1)
        return a

    def score(self, X_test, y_test):
        # Todo: invent strategy for this ?
        # raise BaseException('PipelineStacking.score should probably never be reached.')
        # return 16
        predicted = self.predict(X_test)

        return accuracy_score(y_test, predicted)


class PipelineSwitch(PipelineElement):
    # @classmethod
    # def create(cls, pipeline_element_list):
    #     obj = PipelineSwitch()
    #     obj.pipeline_element_list = pipeline_element_list
    #     return obj

    def __init__(self, name, pipeline_element_list, _estimator_type='regressor'):
        self.name = name
        self._sklearn_curr_element = self.name + '__current_element'
        # Todo: disable switch?
        self.disabled = False
        self.set_disabled = False
        self._hyperparameters = {}
        self._sklearn_hyperparams = {}
        self.hyperparameters = self._hyperparameters
        self._config_grid = []
        self._current_element = (1, 1)
        self.pipeline_element_list = pipeline_element_list
        self.pipeline_element_configurations = []
        self.generate_config_grid()
        self.generate_sklearn_hyperparameters()
        self._estimator_type = _estimator_type

    @property
    def hyperparameters(self):
        # Todo: return actual hyperparameters of all pipeline elements??
        return self._hyperparameters

    @hyperparameters.setter
    def hyperparameters(self, value):
        pass

    def generate_config_grid(self):
        hyperparameters = []
        for i, pipe_element in enumerate(self.pipeline_element_list):
            element_configurations = []
            for item in pipe_element.config_grid:
                element_configurations.append(item)
            self.pipeline_element_configurations.append(element_configurations)
            hyperparameters += [(i, nr) for nr in range(len(element_configurations))]
        self._config_grid = [{self._sklearn_curr_element: (i, nr)} for i, nr in hyperparameters]
        self._hyperparameters = {'current_element': hyperparameters}

    @property
    def current_element(self):
        return self._current_element

    @property
    def config_grid(self):
        return self._config_grid

    @current_element.setter
    def current_element(self, value):
        self._current_element = value
        # pass the right config to the element
        # config = self.pipeline_element_configurations[value[0]][value[1]]
        # self.base_element.set_params(config)

    @property
    def base_element(self):
        obj = self.pipeline_element_list[self.current_element[0]]
        return obj

    def set_params(self, **kwargs):
        config_nr = None
        if self._sklearn_curr_element in kwargs:
            config_nr = kwargs[self._sklearn_curr_element]
        elif 'current_element' in kwargs:
            config_nr = kwargs['current_element']
        if config_nr is None or not isinstance(config_nr, (tuple, list)):
            Logger().error('ValueError: current_element must be of type Tuple')
            raise ValueError('current_element must be of type Tuple')
        else:
            self.current_element = config_nr
            config = self.pipeline_element_configurations[config_nr[0]][config_nr[1]]
            # remove name
            unnamed_config = {}
            for config_key, config_value in config.items():
                key_split = config_key.split('__')
                unnamed_config[''.join(key_split[1::])] = config_value
            self.base_element.set_params(**unnamed_config)

    def prettify_config_output(self, config_name, config_value, return_dict=False):
        if isinstance(config_value, tuple):
            output = self.pipeline_element_configurations[config_value[0]][config_value[1]]
            if not output:
                if return_dict:
                    return {self.pipeline_element_list[config_value[0]].name:None}
                else:
                    return self.pipeline_element_list[config_value[0]].name
            else:
                if return_dict:
                    return output
                return str(output)
        else:
            return super(PipelineSwitch, self).prettify_config_output(config_name, config_value)<|MERGE_RESOLUTION|>--- conflicted
+++ resolved
@@ -13,17 +13,10 @@
 from sklearn.pipeline import Pipeline
 from pymodm import connect
 
-<<<<<<< HEAD
-from .Register import PhotonRegister
-from photon_core.Logging.Logger import Logger
-=======
 from Framework.Register import PhotonRegister
 from Logging.Logger import Logger
->>>>>>> ac220dcb
 from .OptimizationStrategies import GridSearchOptimizer, RandomGridSearchOptimizer, TimeBoxedRandomGridSearchOptimizer
-from .ResultLogging import MasterElement, MasterElementType, FoldTupel, Configuration
-from .ResultLogging import MDBHyperpipe, MDBConfig, MDBFoldMetric, MDBInnerFold, MDBOuterFold, \
-    MDBScoreInformation, FoldOperations, MDBHelper
+from .ResultLogging import *
 from .Validation import TestPipeline, OptimizerMetric
 
 
@@ -43,10 +36,9 @@
                  groups=None, config=None, overwrite_x=None, overwrite_y=None,
                  metrics=None, best_config_metric=None, outer_cv=None,
                  test_size=0.2, eval_final_performance=False, debug_cv_mode=False,
-<<<<<<< HEAD
-                 logging=False, set_random_seed=False, verbose=0, filter_element=None, logfile=''):
-=======
-                 logging: bool =False, set_random_seed: bool =False, verbose: int =0)
+                 set_random_seed: bool=False,  filter_element=None,
+                 logfile: str = '', logging: bool =False, verbose:int =0):
+
         """
         Setup the hyperparameter search, the nested cross validation and other parameters of the pipeline construct
 
@@ -84,7 +76,6 @@
 
         """
 
->>>>>>> ac220dcb
         # Re eval_final_performance:
         # set eval_final_performance to False because
         # 1. if no cv-object is given, no split is performed --> seems more logical
@@ -198,13 +189,16 @@
         #     Todo: raise error
         # raise TypeError("Element must be of type Pipeline Element")
 
+
     @property
     def hyperparameters(self):
         return self._hyperparameters
 
+
     def add(self, pipe_element):
         self.__iadd__(pipe_element)
 
+
     def yield_all_data(self):
         """
         helper that iteratively returns the data stored in self.X
@@ -214,6 +208,7 @@
             yield list(range(self.X.shape[0])), []
         else:
             yield list(range(len(self.X))), []
+
 
     def generate_outer_cv_indices(self):
         """
@@ -235,11 +230,10 @@
             train_test_cv_object = ShuffleSplit(n_splits=1, test_size=self.test_size)
             self.data_test_cases = train_test_cv_object.split(self.X, self.y)
 
-<<<<<<< HEAD
+
     def distribute_cv_info_to_hyperpipe_children(self, num_of_folds=None, reset=False, reset_final_fit=False,
                                                  outer_fold_counter=None, inner_fold_counter=None, config_counter=None):
-=======
-    def distribute_cv_info_to_hyperpipe_children(self, num_of_folds=None, reset=False):
+
         """
         informs all elements of the pipeline that are of type hyperpipe (hyperpipe children)
         about the mother's configuration or current state
@@ -247,7 +241,6 @@
         :param num_of_folds: how many inner_folds the superior hyperpipe has
         :param reset: if the hyperparameter search starts anew
         """
->>>>>>> ac220dcb
 
         def _distrbute_info_to_object(pipe_object, number_of_folds, reset_folds, reset_final_fit,
                                       outer_fold_counter, inner_fold_counter, config_counter):
