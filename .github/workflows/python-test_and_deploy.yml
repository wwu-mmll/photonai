# This workflow will install Python dependencies, run tests and lint with a single version of Python
# For more information see: https://help.github.com/actions/language-and-framework-guides/using-python-with-github-actions

name: PHOTONAI test and test deploy

on:
  push:
    branches: [ master, develop ]
  pull_request:
    branches: [ master, develop ]

jobs:
  pytest:
    name: Run PHOTONAI tests and publish test coverage
    runs-on: ubuntu-22.04
    
    services:
      mongodb:
        image: mongo:latest
        ports:
          - 27017:27017

    steps:
<<<<<<< HEAD
    - uses: actions/checkout@v3
    - name: Set up Python 3.7.6
      uses: actions/setup-python@v4
=======
    - uses: actions/checkout@v2
    - name: Set up Python 3.10.8
      uses: actions/setup-python@v2
>>>>>>> d0eed738
      with:
        python-version: 3.10.8
#    - name: Install os dependencies
#      run: | 
#        sudo apt-get update
#        sudo apt-get -y install gfortran swig
    - name: Install dependencies
      run: |
        pip install wheel flake8 pbr
        python setup.py egg_info
        pip install tensorflow pytest pytest-cov coveralls -r photonai.egg-info/requires.txt -r photonai/optimization/smac/requirements.txt -r photonai/optimization/nevergrad/requirements.txt
    - name: Test with pytest
      run: |
        PYTHONPATH=./ pytest ./test --cov=./photonai --full-trace
    - name: Coveralls
      run: coveralls
      env: 
        COVERALLS_REPO_TOKEN: ${{ secrets.COVERALLS_REPO_TOKEN }}
        GITHUB_TOKEN: ${{ secrets.GITHUB_TOKEN }}
  deploy:
    name: Build and publish to TestPyPI
    runs-on: ubuntu-22.04
    needs: pytest
    if: github.ref == 'refs/heads/master'
    steps:
<<<<<<< HEAD
    - uses: actions/checkout@v3
    - name: Set up Python 3.7.6
      uses: actions/setup-python@v4
=======
    - uses: actions/checkout@v2
    - name: Set up Python 3.10.8
      uses: actions/setup-python@v2
>>>>>>> d0eed738
      with:
        python-version: 3.10.8
    - name: Replace version number with commit hash
      run: |
        dt=$(date '+%Y.%m.%d.%H.%M.%S')
        sed -i "s/^__version__.*/__version__ = '$dt'/g" setup.py
    - name: Install pypa/build
      run: pip install build pbr wheel
    - name: Build a binary wheel and a source tarball
      run: python -m build -n --sdist --wheel --outdir dist/ .
    - name: Publish distribution to Test PyPI
      uses: pypa/gh-action-pypi-publish@master
      with:
        user: __token__
        password: ${{ secrets.TEST_PYPI_API_TOKEN }}
        repository_url: https://test.pypi.org/legacy/<|MERGE_RESOLUTION|>--- conflicted
+++ resolved
@@ -21,15 +21,9 @@
           - 27017:27017
 
     steps:
-<<<<<<< HEAD
     - uses: actions/checkout@v3
-    - name: Set up Python 3.7.6
+    - name: Set up Python 3.10.8
       uses: actions/setup-python@v4
-=======
-    - uses: actions/checkout@v2
-    - name: Set up Python 3.10.8
-      uses: actions/setup-python@v2
->>>>>>> d0eed738
       with:
         python-version: 3.10.8
 #    - name: Install os dependencies
@@ -55,15 +49,9 @@
     needs: pytest
     if: github.ref == 'refs/heads/master'
     steps:
-<<<<<<< HEAD
     - uses: actions/checkout@v3
-    - name: Set up Python 3.7.6
+    - name: Set up Python 3.10.8
       uses: actions/setup-python@v4
-=======
-    - uses: actions/checkout@v2
-    - name: Set up Python 3.10.8
-      uses: actions/setup-python@v2
->>>>>>> d0eed738
       with:
         python-version: 3.10.8
     - name: Replace version number with commit hash
