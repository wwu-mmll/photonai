--- conflicted
+++ resolved
@@ -20,11 +20,7 @@
                     hyperparameter_specific_config_cv_object=KFold(n_splits=3),
                     hyperparameter_search_cv_object=KFold(n_splits=3),
                     eval_final_performance = True,
-<<<<<<< HEAD
-                    best_config_metric='accuracy')
-=======
                     best_config_metric='accuracy', verbose=0)
->>>>>>> 8407815e
 
 my_pipe += PipelineElement.create('standard_scaler')
 my_pipe += PipelineElement.create('pca', {'n_components': pca_n_components})
@@ -35,7 +31,6 @@
 print('OPTIMIZER METRIC: ACCURACY\n\n\n')
 my_pipe.fit(X, y)
 
-<<<<<<< HEAD
 # SET UP HYPERPIPE and choose precision as optimizer metric
 my_pipe = Hyperpipe('primary_pipe', optimizer='grid_search', optimizer_params={},
                     metrics=['accuracy', 'precision', 'f1_score'],
@@ -43,23 +38,13 @@
                     hyperparameter_search_cv_object=KFold(n_splits=3),
                     eval_final_performance = True,
                     best_config_metric='mean_squared_error')
-=======
->>>>>>> 8407815e
 
-# # SET UP HYPERPIPE and choose precision as optimizer metric
-# my_pipe = Hyperpipe('primary_pipe', optimizer='grid_search', optimizer_params={},
-#                     metrics=['accuracy', 'precision', 'f1_score'],
-#                     hyperparameter_specific_config_cv_object=KFold(n_splits=3),
-#                     hyperparameter_search_cv_object=KFold(n_splits=3),
-#                     eval_final_performance = True,
-#                     optimizer_metric='mean_squared_error')
-#
-# my_pipe += PipelineElement.create('standard_scaler')
-# my_pipe += PipelineElement.create('pca', {'n_components': pca_n_components})
-# my_pipe += PipelineElement.create('svc', {'C': svc_c, 'kernel': [svc_kernel]})
-#
-# # START HYPERPARAMETER SEARCH
-# print('\n\n\n-----------------')
-# print('OPTIMIZER METRIC: PRECISION\n\n\n')
-# my_pipe.fit(X, y)
-# print(my_pipe.test_performances)+my_pipe += PipelineElement.create('standard_scaler')
+my_pipe += PipelineElement.create('pca', {'n_components': pca_n_components})
+my_pipe += PipelineElement.create('svc', {'C': svc_c, 'kernel': [svc_kernel]})
+
+# START HYPERPARAMETER SEARCH
+print('\n\n\n-----------------')
+print('OPTIMIZER METRIC: PRECISION\n\n\n')
+my_pipe.fit(X, y)
+print(my_pipe.test_performances)