--- conflicted
+++ resolved
@@ -379,12 +379,9 @@
 
                 # performaceConstraints: DummyEstimator
                 if self.constraint_objects is not None:
-<<<<<<< HEAD
-                    dummy_constraint_objs = [opt for opt in self.constraint_objects if isinstance(opt, DummyPerformanceConstraint)]
-=======
                     dummy_constraint_objs = [opt for opt in self.constraint_objects
-                                             if isinstance(opt, DummyPerformance)]
->>>>>>> 6b8a32f4
+                                             if isinstance(opt, DummyPerformanceConstraint)]
+
                     if dummy_constraint_objs:
                         for dummy_constraint_obj in dummy_constraint_objs:
                             dummy_constraint_obj.set_dummy_performance(self.result_object.dummy_results)
