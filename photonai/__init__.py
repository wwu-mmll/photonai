--- conflicted
+++ resolved
@@ -23,11 +23,7 @@
 
 from . import configuration
 from .configuration.Register import PhotonRegister
-<<<<<<< HEAD
-__version__ = "0.3.3"
-=======
 __version__ = "0.3.6"
->>>>>>> 4a9ec255
 
 
 __all__ = ("base",
