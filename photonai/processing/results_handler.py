--- conflicted
+++ resolved
@@ -794,45 +794,8 @@
         return self.collect_fold_lists(score_info_list, fold_nr, filename)
 
     def write_predictions_file(self):
-<<<<<<< HEAD
-        filename = os.path.join(self.results.output_folder, 'best_config_predictions.csv')
-
-        # usually we write the predictions for the outer fold
-        if not self.output_settings.save_predictions_from_best_config_inner_folds:
-            return self.get_test_predictions(filename)
-        # in case no outer folds exist, we write the inner_fold predictions
-        else:
-            return self.get_best_config_inner_fold_predictions(filename)
-
-    def write_summary(self):
-
-        result_tree = self.results
-        pp = pprint.PrettyPrinter(indent=4)
-
-        text_list = []
-        intro_text = """
-PHOTONAI RESULT SUMMARY
--------------------------------------------------------------------
-
-ANALYSIS NAME: {}
-BEST CONFIG METRIC: {}
-TIME OF RESULT: {}
-VERSION: {}
-
-        """.format(result_tree.name, result_tree.hyperpipe_info.best_config_metric, result_tree.computation_end_time,
-                   result_tree.version)
-        text_list.append(intro_text)
-
-        if result_tree.dummy_estimator:
-            dummy_text = """
--------------------------------------------------------------------
-BASELINE - DUMMY ESTIMATOR
-(always predict mean or most frequent target)
-=======
-        if self.output_settings.save_output:
+          if self.output_settings.save_output:
             filename = os.path.join(self.output_settings.results_folder, 'best_config_predictions.csv')
->>>>>>> bc8a4ae4
-
             # usually we write the predictions for the outer fold
             if not self.output_settings.save_predictions_from_best_config_inner_folds:
                 return self.get_test_predictions(filename)
@@ -915,18 +878,7 @@
 
 """.format(print_metrics("DUMMY", self.results.dummy_estimator.get_test_metric(operation='mean'), summary=True))
 
-<<<<<<< HEAD
-        try:
-            summary_filename = os.path.join(self.results.output_folder, 'photon_summary.txt')
-            text_file = open(summary_filename, "w")
-            text_file.write(final_text)
-            text_file.close()
-        except OSError as e:
-            logger.error("Could not write summary file")
-            logger.error(str(e))
-=======
         output_string += divider("AVERAGE PERFORMANCE ACROSS OUTER FOLDS ")
->>>>>>> bc8a4ae4
 
         test_metrics = self.results.get_test_metric_dict()
         train_metrics = self.results.get_train_metric_dict()
