import glob
import os

import numpy as np
from sklearn.datasets import load_breast_cancer
<<<<<<< HEAD
from sklearn.decomposition import PCA
from sklearn.model_selection import KFold
=======
from sklearn.decomposition.pca import PCA
>>>>>>> 6722ab0d
from sklearn.pipeline import Pipeline as SKPipeline
from sklearn.preprocessing import StandardScaler
from sklearn.svm import SVC
from sklearn.tree import DecisionTreeClassifier

from photonai.base import PipelineElement, Hyperpipe, Preprocessing, OutputSettings, Stack, Switch, Branch, \
    CallbackElement
from photonai.base.cache_manager import CacheManager
from photonai.base.photon_pipeline import PhotonPipeline
from photonai.test.base_tests.dummy_elements import DummyYAndCovariatesTransformer
from photonai.test.photon_base_test import PhotonBaseTest


# assertEqual(a, b) 	a == b
# assertNotEqual(a, b) 	a != b
# assertTrue(x) 	bool(x) is True
# assertFalse(x) 	bool(x) is False
# assertIs(a, b) 	a is b 	3.1
# assertIsNot(a, b) 	a is not b 	3.1
# assertIsNone(x) 	x is None 	3.1
# assertIsNotNone(x) 	x is not None 	3.1
# assertIn(a, b) 	a in b 	3.1
# assertNotIn(a, b) 	a not in b 	3.1
# assertIsInstance(a, b) 	isinstance(a, b) 	3.2
# assertNotIsInstance(a, b) 	not isinstance(a, b) 	3.2


class PipelineTests(PhotonBaseTest):

    def setUp(self):

        self.X, self.y = load_breast_cancer(return_X_y=True)

        # Photon Version
        self.p_pca = PipelineElement("PCA", {}, random_state=3)
        self.p_svm = PipelineElement("SVC", {}, random_state=3)
        self.p_ss = PipelineElement("StandardScaler", {})
        self.p_dt = PipelineElement("DecisionTreeClassifier", random_state=3)

        dummy_element = DummyYAndCovariatesTransformer()
        self.dummy_photon_element = PipelineElement.create("DummyTransformer", dummy_element, {})

        self.sk_pca = PCA(random_state=3)
        self.sk_svc = SVC(random_state=3)
        self.sk_ss = StandardScaler()
        self.sk_dt = DecisionTreeClassifier(random_state=3)

    def test_regular_use(self):

        photon_pipe = PhotonPipeline([("PCA", self.p_pca), ("SVC", self.p_svm)])
        photon_pipe.fit(self.X, self.y)

        photon_transformed_X, _, _ = photon_pipe.transform(self.X)
        photon_predicted_y = photon_pipe.predict(self.X)

        # the element is given by reference, so it should be fitted right here
        photon_ref_transformed_X, _, _ = self.p_pca.transform(self.X)
        photon_ref_predicted_y = self.p_svm.predict(photon_ref_transformed_X)

        self.assertTrue(np.array_equal(photon_transformed_X, photon_ref_transformed_X))
        self.assertTrue(np.array_equal(photon_predicted_y, photon_ref_predicted_y))

        sk_pipe = SKPipeline([('PCA', self.sk_pca), ("SVC", self.sk_svc)])
        sk_pipe.fit(self.X, self.y)

        sk_predicted_y = sk_pipe.predict(self.X)
        self.assertTrue(np.array_equal(photon_predicted_y, sk_predicted_y))

        # sklearn pipeline does not offer a transform function
        # sk_transformed_X = sk_pipe.transform(X)
        # self.assertTrue(np.array_equal(photon_transformed_X, sk_transformed_X))

    def test_add_preprocessing(self):
        my_preprocessing = Preprocessing()
        my_preprocessing += PipelineElement('LabelEncoder')
        photon_pipe = PhotonPipeline([("PCA", self.p_pca), ("SVC", self.p_svm)])
        photon_pipe._add_preprocessing(my_preprocessing)

        self.assertEqual(len(photon_pipe.named_steps), 3)
        first_element = photon_pipe.elements[0][1]
        self.assertTrue(first_element == my_preprocessing)
        self.assertTrue(photon_pipe.named_steps['Preprocessing'] == my_preprocessing)

    def test_no_estimator(self):

        no_estimator_pipe = PhotonPipeline([("StandardScaler", self.p_ss), ("PCA", self.p_pca)])
        no_estimator_pipe.fit(self.X, self.y)
        photon_no_estimator_transform, _, _ = no_estimator_pipe.transform(self.X)
        photon_no_estimator_predict = no_estimator_pipe.predict(self.X)

        self.assertTrue(np.array_equal(photon_no_estimator_predict, photon_no_estimator_transform))

        self.sk_ss.fit(self.X)
        standardized_data = self.sk_ss.transform(self.X)
        self.sk_pca.fit(standardized_data)
        pca_data = self.sk_pca.transform(standardized_data)

        self.assertTrue(np.array_equal(photon_no_estimator_transform, pca_data))
        self.assertTrue(np.array_equal(photon_no_estimator_predict, pca_data))

    def test_y_and_covariates_transformation(self):

        X = np.ones((200, 50))
        y = np.ones((200,)) + 2
        kwargs = {'sample1': np.ones((200, 5))}

        photon_pipe = PhotonPipeline([("DummyTransformer", self.dummy_photon_element)])

        # if y is none all y transformer should be ignored
        Xt2, yt2, kwargst2 = photon_pipe.transform(X, None, **kwargs)
        self.assertTrue(np.array_equal(Xt2, X))
        self.assertTrue(np.array_equal(yt2, None))
        self.assertTrue(np.array_equal(kwargst2, kwargs))

        # if y is given, all y transformers should be working
        Xt, yt, kwargst = photon_pipe.transform(X, y, **kwargs)

        # assure that data is delivered to element correctly
        self.assertTrue(np.array_equal(X, self.dummy_photon_element.base_element.X))
        self.assertTrue(np.array_equal(y, self.dummy_photon_element.base_element.y))
        self.assertTrue(np.array_equal(kwargs["sample1"], self.dummy_photon_element.base_element.kwargs["sample1"]))

        # assure that data is transformed correctly
        self.assertTrue(np.array_equal(Xt, X - 1))
        self.assertTrue(np.array_equal(yt, y + 1))
        self.assertTrue("sample1_edit" in kwargst)
        self.assertTrue(np.array_equal(kwargst["sample1_edit"], kwargs["sample1"] + 5))

    def test_predict_with_training_flag(self):
        # manually edit labels
        sk_pipe = SKPipeline([("SS", self.sk_ss), ("SVC", self.sk_svc)])
        y_plus_one = self.y + 1
        sk_pipe.fit(self.X, y_plus_one)
        sk_pred = sk_pipe.predict(self.X)

        # edit labels during pipeline
        p_pipe = PhotonPipeline([("SS", self.p_ss), ("YT", self.dummy_photon_element), ("SVC", self.p_svm)])
        p_pipe.fit(self.X, self.y)
        p_pred = p_pipe.predict(self.X)

        sk_standardized_X = self.sk_ss.transform(self.X)
        input_of_y_transformer = self.dummy_photon_element.base_element.X
        self.assertTrue(np.array_equal(sk_standardized_X, input_of_y_transformer))

        self.assertTrue(np.array_equal(sk_pred, p_pred))

    def test_inverse_tansform(self):
        # simple pipe
        sk_pipe = SKPipeline([("SS", self.sk_ss), ("PCA", self.sk_pca)])
        sk_pipe.fit(self.X, self.y)
        sk_transform = sk_pipe.transform(self.X)
        sk_inverse_transformed = sk_pipe.inverse_transform(sk_transform)

        photon_pipe = PhotonPipeline([("SS", self.p_ss), ("PCA", self.p_pca)])
        photon_pipe.fit(self.X, self.y)
        p_transform, _, _ = photon_pipe.transform(self.X)
        p_inverse_transformed, _, _ = photon_pipe.inverse_transform(p_transform)

        self.assertTrue(np.array_equal(sk_inverse_transformed, p_inverse_transformed))

        # now including stack
        stack = Stack('stack', [self.p_pca])
        stack_pipeline = PhotonPipeline([("stack", stack), ('StandardScaler', PipelineElement('StandardScaler')),
                                         ('LinearSVC', PipelineElement('LinearSVC'))])
        stack_pipeline.fit(self.X, self.y)
        feature_importances = stack_pipeline.feature_importances_
        inversed_data, _, _ = stack_pipeline.inverse_transform(feature_importances)
        self.assertEqual(inversed_data.shape[1], self.X.shape[1])

    # Todo: add tests for kwargs

    def test_predict_proba(self):

        sk_pipe = SKPipeline([("SS", self.sk_ss), ("SVC", self.sk_dt)])
        sk_pipe.fit(self.X, self.y)
        sk_proba = sk_pipe.predict_proba(self.X)

        photon_pipe = PhotonPipeline([("SS", self.p_ss), ("SVC", self.p_dt)])
        photon_pipe.fit(self.X, self.y)
        photon_proba = photon_pipe.predict_proba(self.X)

        self.assertTrue(np.array_equal(sk_proba, photon_proba))

    def test_copy_me(self):
        switch = Switch("my_copy_switch")
        switch += PipelineElement("StandardScaler")
        switch += PipelineElement("RobustScaler", test_disabled=True)

        stack = Stack("RandomStack")
        stack += PipelineElement("SVC")
        branch = Branch('Random_Branch')
        pca_hyperparameters = {'n_components': [5, 10]}
        branch += PipelineElement("PCA", hyperparameters=pca_hyperparameters)
        branch += PipelineElement("DecisionTreeClassifier")
        stack += branch

        photon_pipe = PhotonPipeline([("SimpleImputer", PipelineElement("SimpleImputer")),
                                      ("my_copy_switch", switch),
                                      ('RandomStack', stack),
                                      ('Callback1', CallbackElement('tmp_callback', np.mean)),
                                      ("PhotonVotingClassifier", PipelineElement("PhotonVotingClassifier"))])

        copy_of_the_pipe = photon_pipe.copy_me()

        self.assertEqual(photon_pipe.random_state, copy_of_the_pipe.random_state)
        self.assertTrue(len(copy_of_the_pipe.elements) == 5)
        self.assertTrue(copy_of_the_pipe.elements[2][1].name == "RandomStack")
        self.assertTrue(copy_of_the_pipe.named_steps["my_copy_switch"].elements[1].test_disabled)
        self.assertDictEqual(copy_of_the_pipe.elements[2][1].elements[1].elements[0].hyperparameters,
                             {"PCA__n_components": [5, 10]})
        self.assertTrue(isinstance(copy_of_the_pipe.elements[3][1], CallbackElement))
        self.assertTrue(copy_of_the_pipe.named_steps["tmp_callback"].delegate_function == np.mean)

    def test_random_state(self):
        photon_pipe = PhotonPipeline([("SS", self.p_ss), ("PCA", PipelineElement('PCA')), ("SVC", self.p_dt)])
        photon_pipe.random_state = 666
        photon_pipe.fit(self.X, self.y)
        self.assertEqual(self.p_dt.random_state, photon_pipe.random_state)
        self.assertEqual(photon_pipe.elements[1][-1].random_state, photon_pipe.random_state)
        self.assertEqual(self.p_dt.random_state, 666)


class CacheManagerTests(PhotonBaseTest):

    def setUp(self):
        super(CacheManagerTests, self).setUp()

        self.cache_man = CacheManager("123353423434", self.cache_folder_path)
        self.X, self.y, self.kwargs = np.array([1, 2, 3, 4, 5]), np.array([1, 2, 3, 4, 5]), {'covariates': [9, 8, 7, 6, 5]}

        self.config1 = {'PCA__n_components': 5,
                        'SVC__C': 3,
                        'SVC__kernel': 'rbf'}
        self.item_names = ["StandardScaler", "PCA", "SVC"]

        self.config2 = {'PCA__n_components': 20,
                        'SVC__C': 1,
                        'SVC__kernel': 'linear'}

    def test_find_relevant_configuration_items(self):
        self.cache_man.prepare(pipe_elements=self.item_names, X=self.X, config=self.config1)
        relevant_items = {'PCA__n_components': 5}
        relevant_items_hash = hash(frozenset(relevant_items.items()))
        new_hash = self.cache_man._find_config_for_element("PCA")
        self.assertEqual(relevant_items_hash, new_hash)

    def test_empty_config(self):
        self.cache_man.prepare(pipe_elements=self.item_names, X=self.X, config={})
        relevant_items_hash = hash(frozenset({}.items()))
        new_hash = self.cache_man._find_config_for_element("PCA")
        self.assertEqual(relevant_items_hash, new_hash)

    def test_initial_transformation(self):
        self.cache_man.prepare(pipe_elements=self.item_names, config=self.config1)
        result = self.cache_man.load_cached_data("PCA")
        self.assertEqual(result, None)

    def test_check_cache(self):
        self.cache_man.prepare(pipe_elements=self.item_names, config=self.config1)
        self.assertFalse(self.cache_man.check_cache("PCA"))
        self.cache_man.save_data_to_cache("PCA", (self.X, self.y, self.kwargs))
        self.assertTrue(self.cache_man.check_cache("PCA"))

    def test_key_hash_equal(self):
        self.cache_man.prepare(pipe_elements=self.item_names, config=self.config1)
        generator_1 = self.cache_man.generate_cache_key("PCA")
        generator_2 = self.cache_man.generate_cache_key("PCA")
        self.assertEqual(generator_1, generator_2)

    def test_saving_and_loading_transformation(self):
        self.cache_man.prepare(pipe_elements=self.item_names, config=self.config1)
        self.cache_man.save_data_to_cache("PCA", (self.X, self.y, self.kwargs))

        self.assertTrue(len(self.cache_man.cache_index) == 1)
        for hash_key, cache_file in self.cache_man.cache_index.items():
            self.assertTrue(os.path.isfile(cache_file))

        result = self.cache_man.load_cached_data("PCA")
        self.assertTrue(result is not None)
        X_loaded, y_loaded, kwargs_loaded = result[0], result[1], result[2]
        self.assertTrue(np.array_equal(self.X, X_loaded))
        self.assertTrue(np.array_equal(self.y, y_loaded))
        self.assertTrue(np.array_equal(self.kwargs['covariates'], kwargs_loaded['covariates']))

    def test_clearing_folder(self):
        self.cache_man.clear_cache()
        self.assertTrue(len(glob.glob(os.path.join(self.cache_man.cache_folder, "*.p"))) == 0)


class CachedPhotonPipelineTests(PhotonBaseTest):

    def setUp(self):
        super(CachedPhotonPipelineTests, self).setUp()
        # Photon Version
        ss = PipelineElement("StandardScaler", {})
        pca = PipelineElement("PCA", {'n_components': [3, 10, 50]}, random_state=3)
        svm = PipelineElement("SVC", {'kernel': ['rbf', 'linear']}, random_state=3)

        self.pipe = PhotonPipeline([('StandardScaler', ss),
                                    ('PCA', pca),
                                    ('SVC', svm)])

        self.pipe.caching = True
        self.pipe.fold_id = "12345643463434"
        self.pipe.cache_folder = self.cache_folder_path

        self.config1 = {'PCA__n_components': 4,
                        'SVC__C': 3,
                        'SVC__kernel': 'rbf'}

        self.config2 = {'PCA__n_components': 7,
                        'SVC__C': 1,
                        'SVC__kernel': 'linear'}

        self.X, self.y = load_breast_cancer(return_X_y=True)

    def test_group_caching(self):

        # transform one config
        self.pipe.set_params(**self.config1)
        self.pipe.fit(self.X, self.y)
        X_new, y_new, kwargs_new = self.pipe.transform(self.X, self.y)
        # one result should be cached ( one standard scaler output + one pca output)
        self.assertTrue(len(glob.glob(os.path.join(self.pipe.cache_folder, "*.p"))) == 2)

        # transform second config
        self.pipe.set_params(**self.config2)
        self.pipe.fit(self.X, self.y)
        X_config2, y_config2, kwargs_config2 = self.pipe.transform(self.X, self.y)
        # two results should be cached ( one standard scaler output (config hasn't changed)
        # + two pca outputs  )
        self.assertTrue(len(glob.glob(os.path.join(self.pipe.cache_folder, "*.p"))) == 3)

        # now transform with config 1 again, results should be loaded
        self.pipe.set_params(**self.config1)
        self.pipe.fit(self.X, self.y)
        X_2, y_2, kwargs_2 = self.pipe.transform(self.X, self.y)
        self.assertTrue(np.array_equal(X_new, X_2))
        self.assertTrue(np.array_equal(y_new, y_2))
        self.assertTrue(np.array_equal(kwargs_new, kwargs_2))

        # results should be the same as when caching is deactivated
        self.pipe.caching = False
        self.pipe.set_params(**self.config1)
        self.pipe.fit(self.X, self.y)
        X_uc, y_uc, kwargs_uc = self.pipe.transform(self.X, self.y)
        self.assertTrue(np.array_equal(X_uc, X_2))
        self.assertTrue(np.array_equal(y_uc, y_2))
        self.assertTrue(np.array_equal(kwargs_uc, kwargs_2))

    def test_empty_hyperparameters(self):
        # test if one can use it when only default parameters are given and hyperparameter space is empty
        self.pipe.set_params(**{})
        self.pipe.fit(self.X, self.y)
        X_new, y_new, kwargs_new = self.pipe.transform(self.X, self.y)
        # one result should be cached ( one standard scaler output + one pca output )
        self.assertTrue(len(glob.glob(os.path.join(self.pipe.cache_folder, "*.p"))) == 2)

        self.pipe.set_params(**{})
        self.pipe.fit(self.X, self.y)
        X_new2, y_new2, kwargs_new2 = self.pipe.transform(self.X, self.y)
        # assert nothing happened in the cache folder
        self.assertTrue(len(glob.glob(os.path.join(self.pipe.cache_folder, "*.p"))) == 2)
        self.assertTrue(np.array_equal(X_new, X_new2))
        self.assertTrue(np.array_equal(y_new, y_new2))
        self.assertTrue(np.array_equal(kwargs_new, kwargs_new2))
<|MERGE_RESOLUTION|>--- conflicted
+++ resolved
@@ -3,12 +3,7 @@
 
 import numpy as np
 from sklearn.datasets import load_breast_cancer
-<<<<<<< HEAD
-from sklearn.decomposition import PCA
-from sklearn.model_selection import KFold
-=======
 from sklearn.decomposition.pca import PCA
->>>>>>> 6722ab0d
 from sklearn.pipeline import Pipeline as SKPipeline
 from sklearn.preprocessing import StandardScaler
 from sklearn.svm import SVC
